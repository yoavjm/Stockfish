/*
  Stockfish, a UCI chess playing engine derived from Glaurung 2.1
  Copyright (C) 2004-2008 Tord Romstad (Glaurung author)
  Copyright (C) 2008-2015 Marco Costalba, Joona Kiiski, Tord Romstad
  Copyright (C) 2015-2016 Marco Costalba, Joona Kiiski, Gary Linscott, Tord Romstad

  Stockfish is free software: you can redistribute it and/or modify
  it under the terms of the GNU General Public License as published by
  the Free Software Foundation, either version 3 of the License, or
  (at your option) any later version.

  Stockfish is distributed in the hope that it will be useful,
  but WITHOUT ANY WARRANTY; without even the implied warranty of
  MERCHANTABILITY or FITNESS FOR A PARTICULAR PURPOSE.  See the
  GNU General Public License for more details.

  You should have received a copy of the GNU General Public License
  along with this program.  If not, see <http://www.gnu.org/licenses/>.
*/

#include <algorithm>
#include <cassert>

#include "bitboard.h"
#include "pawns.h"
#include "position.h"
#include "thread.h"

namespace {

  #define V Value
  #define S(mg, eg) make_score(mg, eg)

  // Isolated pawn penalty by opposed flag and file
  const Score Isolated[2][FILE_NB] = {
    { S(31, 36), S(45, 41), S(50, 41), S(50, 41),
      S(50, 41), S(50, 41), S(45, 41), S(31, 36) },
    { S(21, 24), S(30, 28), S(33, 28), S(33, 28),
      S(33, 28), S(33, 28), S(30, 28), S(21, 24) } };

  // Backward pawn penalty by opposed flag
  const Score Backward[2] = { S(56, 33), S(41, 19) };

  // Unsupported pawn penalty for pawns which are neither isolated or backward,
  // by number of pawns it supports [less than 2 / exactly 2].
  const Score Unsupported[2] = { S(17, 8), S(21, 12) };

  // Connected pawn bonus by opposed, phalanx, twice supported and rank
  Score Connected[2][2][2][RANK_NB];

  // Doubled pawn penalty by file
  const Score Doubled[FILE_NB] = {
    S(11, 34), S(17, 38), S(19, 38), S(19, 38),
    S(19, 38), S(19, 38), S(17, 38), S(11, 34) };

  // Lever bonus by rank
  const Score Lever[RANK_NB] = {
    S( 0,  0), S( 0,  0), S(0, 0), S(0, 0),
    S(17, 16), S(33, 32), S(0, 0), S(0, 0) };

  // Weakness of our pawn shelter in front of the king by [distance from edge][rank]
  const Value ShelterWeakness[][RANK_NB] = {
    { V( 97), V(21), V(26), V(51), V(87), V( 89), V( 99) },
    { V(120), V( 0), V(28), V(76), V(88), V(103), V(104) },
    { V(101), V( 7), V(54), V(78), V(77), V( 92), V(101) },
    { V( 80), V(11), V(44), V(68), V(87), V( 90), V(119) } };

  // Danger of enemy pawns moving toward our king by [type][distance from edge][rank]
  const Value StormDanger[][4][RANK_NB] = {
    { { V( 0),  V(  67), V( 134), V(38), V(32) },
      { V( 0),  V(  57), V( 139), V(37), V(22) },
      { V( 0),  V(  43), V( 115), V(43), V(27) },
      { V( 0),  V(  68), V( 124), V(57), V(32) } },
    { { V(20),  V(  43), V( 100), V(56), V(20) },
      { V(23),  V(  20), V(  98), V(40), V(15) },
      { V(23),  V(  39), V( 103), V(36), V(18) },
      { V(28),  V(  19), V( 108), V(42), V(26) } },
    { { V( 0),  V(   0), V(  75), V(14), V( 2) },
      { V( 0),  V(   0), V( 150), V(30), V( 4) },
      { V( 0),  V(   0), V( 160), V(22), V( 5) },
      { V( 0),  V(   0), V( 166), V(24), V(13) } },
    { { V( 0),  V(-283), V(-281), V(57), V(31) },
      { V( 0),  V(  58), V( 141), V(39), V(18) },
      { V( 0),  V(  65), V( 142), V(48), V(32) },
      { V( 0),  V(  60), V( 126), V(51), V(19) } } };

  // Max bonus for king safety. Corresponds to start position with all the pawns
  // in front of the king and no enemy pawn on the horizon.
  const Value MaxSafetyBonus = V(258);

  #undef S
  #undef V

  template<Color Us>
  Score evaluate(const Position& pos, Pawns::Entry* e) {

    const Color  Them  = (Us == WHITE ? BLACK    : WHITE);
    const Square Up    = (Us == WHITE ? DELTA_N  : DELTA_S);
    const Square Right = (Us == WHITE ? DELTA_NE : DELTA_SW);
    const Square Left  = (Us == WHITE ? DELTA_NW : DELTA_SE);

    Bitboard b, neighbours, stoppers, doubled, supported, phalanx;
    Square s;
    bool opposed, lever, connected, backward;
    Score score = SCORE_ZERO;
    const Square* pl = pos.squares<PAWN>(Us);
    const Bitboard* pawnAttacksBB = StepAttacksBB[make_piece(Us, PAWN)];

    Bitboard ourPawns   = pos.pieces(Us  , PAWN);
    Bitboard theirPawns = pos.pieces(Them, PAWN);

    e->passedPawns[Us] = e->pawnAttacksSpan[Us] = 0;
    e->kingSquares[Us] = SQ_NONE;
    e->semiopenFiles[Us] = 0xFF;
    e->pawnAttacks[Us] = shift_bb<Right>(ourPawns) | shift_bb<Left>(ourPawns);
    e->pawnsOnSquares[Us][BLACK] = popcount(ourPawns & DarkSquares);
    e->pawnsOnSquares[Us][WHITE] = pos.count<PAWN>(Us) - e->pawnsOnSquares[Us][BLACK];

    // Loop through all pawns of the current color and score each pawn
    while ((s = *pl++) != SQ_NONE)
    {
        assert(pos.piece_on(s) == make_piece(Us, PAWN));

        File f = file_of(s);

        e->semiopenFiles[Us] &= ~(1 << f);
        e->pawnAttacksSpan[Us] |= pawn_attack_span(Us, s);

        // Flag the pawn
        opposed    = theirPawns & forward_bb(Us, s);
        stoppers   = theirPawns & passed_pawn_mask(Us, s);
        lever      = theirPawns & pawnAttacksBB[s];
        doubled    = ourPawns   & forward_bb(Us, s);
        neighbours = ourPawns   & adjacent_files_bb(f);
        phalanx    = neighbours & rank_bb(s);
        supported  = neighbours & rank_bb(s - Up);
        connected  = supported | phalanx;

        // A pawn is backward when it is behind all pawns of the same color on the
        // adjacent files and cannot be safely advanced.
        if (!neighbours || lever || relative_rank(Us, s) >= RANK_5)
            backward = false;
        else
        {
            // Find the backmost rank with neighbours or stoppers
            b = rank_bb(backmost_sq(Us, neighbours | stoppers));

            // The pawn is backward when it cannot safely progress to that rank:
            // either there is a stopper in the way on this rank, or there is a
            // stopper on adjacent file which controls the way to that rank.
            backward = (b | shift_bb<Up>(b & adjacent_files_bb(f))) & stoppers;
            
            assert(!backward || !(pawn_attack_span(Them, s + Up) & neighbours));
        }

        // Passed pawns will be properly scored in evaluation because we need
        // full attack info to evaluate them. Only the frontmost passed
        // pawn on each file is considered a true passed pawn.
<<<<<<< HEAD
#ifdef HORDE
        if (pos.is_horde() && Us == WHITE)
            passed = !opposed;
#endif
        if (passed && !doubled)
=======
        if (!(stoppers | doubled))
>>>>>>> d30994ec
            e->passedPawns[Us] |= s;

        // Score this pawn
        if (!neighbours)
            score -= Isolated[opposed][f];

        else if (backward)
            score -= Backward[opposed];

        else if (!supported)
            score -= Unsupported[more_than_one(neighbours & pawnAttacksBB[s])];

        if (connected)
            score += Connected[opposed][!!phalanx][more_than_one(supported)][relative_rank(Us, s)];

        if (doubled)
            score -= Doubled[f] / distance<Rank>(s, frontmost_sq(Us, doubled));

        if (lever)
            score += Lever[relative_rank(Us, s)];
    }

    b = e->semiopenFiles[Us] ^ 0xFF;
    e->pawnSpan[Us] = b ? int(msb(b) - lsb(b)) : 0;

    return score;
  }

} // namespace

namespace Pawns {

/// Pawns::init() initializes some tables needed by evaluation. Instead of using
/// hard-coded tables, when makes sense, we prefer to calculate them with a formula
/// to reduce independent parameters and to allow easier tuning and better insight.

void init()
{
  static const int Seed[RANK_NB] = { 0, 8, 19, 13, 71, 94, 169, 324 };

  for (int opposed = 0; opposed <= 1; ++opposed)
      for (int phalanx = 0; phalanx <= 1; ++phalanx)
          for (int apex = 0; apex <= 1; ++apex)
              for (Rank r = RANK_2; r < RANK_8; ++r)
  {
      int v = (Seed[r] + (phalanx ? (Seed[r + 1] - Seed[r]) / 2 : 0)) >> opposed;
      v += (apex ? v / 2 : 0);
      Connected[opposed][phalanx][apex][r] = make_score(v, v * 5 / 8);
  }
}


/// Pawns::probe() looks up the current position's pawns configuration in
/// the pawns hash table. It returns a pointer to the Entry if the position
/// is found. Otherwise a new Entry is computed and stored there, so we don't
/// have to recompute all when the same pawns configuration occurs again.

Entry* probe(const Position& pos) {

  Key key = pos.pawn_key();
  Entry* e = pos.this_thread()->pawnsTable[key];

  if (e->key == key)
      return e;

  e->key = key;
  e->score = evaluate<WHITE>(pos, e) - evaluate<BLACK>(pos, e);
  e->asymmetry = popcount(e->semiopenFiles[WHITE] ^ e->semiopenFiles[BLACK]);
  return e;
}


/// Entry::shelter_storm() calculates shelter and storm penalties for the file
/// the king is on, as well as the two adjacent files.

template<Color Us>
Value Entry::shelter_storm(const Position& pos, Square ksq) {

  const Color Them = (Us == WHITE ? BLACK : WHITE);

  enum { NoFriendlyPawn, Unblocked, BlockedByPawn, BlockedByKing };

  Bitboard b = pos.pieces(PAWN) & (in_front_bb(Us, rank_of(ksq)) | rank_bb(ksq));
  Bitboard ourPawns = b & pos.pieces(Us);
  Bitboard theirPawns = b & pos.pieces(Them);
  Value safety = MaxSafetyBonus;
  File center = std::max(FILE_B, std::min(FILE_G, file_of(ksq)));

  for (File f = center - File(1); f <= center + File(1); ++f)
  {
      b = ourPawns & file_bb(f);
      Rank rkUs = b ? relative_rank(Us, backmost_sq(Us, b)) : RANK_1;

      b  = theirPawns & file_bb(f);
      Rank rkThem = b ? relative_rank(Us, frontmost_sq(Them, b)) : RANK_1;

      safety -=  ShelterWeakness[std::min(f, FILE_H - f)][rkUs]
               + StormDanger
                 [f == file_of(ksq) && rkThem == relative_rank(Us, ksq) + 1 ? BlockedByKing  :
                  rkUs   == RANK_1                                          ? NoFriendlyPawn :
                  rkThem == rkUs + 1                                        ? BlockedByPawn  : Unblocked]
                 [std::min(f, FILE_H - f)][rkThem];
  }

  return safety;
}


/// Entry::do_king_safety() calculates a bonus for king safety. It is called only
/// when king square changes, which is about 20% of total king_safety() calls.

template<Color Us>
Score Entry::do_king_safety(const Position& pos, Square ksq) {

  kingSquares[Us] = ksq;
  castlingRights[Us] = pos.can_castle(Us);
  int minKingPawnDistance = 0;
#ifdef THREECHECK
  Checks checks = pos.is_three_check() ? pos.checks_taken() : CHECKS_0;
#endif

  Bitboard pawns = pos.pieces(Us, PAWN);
  if (pawns)
      while (!(DistanceRingBB[ksq][minKingPawnDistance++] & pawns)) {}

  Value bonus = shelter_storm<Us>(pos, ksq);

  // If we can castle use the bonus after the castling if it is bigger
  if (pos.can_castle(MakeCastling<Us, KING_SIDE>::right))
      bonus = std::max(bonus, shelter_storm<Us>(pos, relative_square(Us, SQ_G1)));

  if (pos.can_castle(MakeCastling<Us, QUEEN_SIDE>::right))
      bonus = std::max(bonus, shelter_storm<Us>(pos, relative_square(Us, SQ_C1)));

#ifdef THREECHECK
  // Decrease score when checks have been taken
  return make_score(bonus, (-16 * minKingPawnDistance) + (-2 * checks));
#else
  return make_score(bonus, -16 * minKingPawnDistance);
#endif
}

// Explicit template instantiation
template Score Entry::do_king_safety<WHITE>(const Position& pos, Square ksq);
template Score Entry::do_king_safety<BLACK>(const Position& pos, Square ksq);

} // namespace Pawns<|MERGE_RESOLUTION|>--- conflicted
+++ resolved
@@ -156,15 +156,7 @@
         // Passed pawns will be properly scored in evaluation because we need
         // full attack info to evaluate them. Only the frontmost passed
         // pawn on each file is considered a true passed pawn.
-<<<<<<< HEAD
-#ifdef HORDE
-        if (pos.is_horde() && Us == WHITE)
-            passed = !opposed;
-#endif
-        if (passed && !doubled)
-=======
         if (!(stoppers | doubled))
->>>>>>> d30994ec
             e->passedPawns[Us] |= s;
 
         // Score this pawn
