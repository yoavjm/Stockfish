/*
  Stockfish, a UCI chess playing engine derived from Glaurung 2.1
  Copyright (C) 2004-2008 Tord Romstad (Glaurung author)
  Copyright (C) 2008-2015 Marco Costalba, Joona Kiiski, Tord Romstad
  Copyright (C) 2015-2017 Marco Costalba, Joona Kiiski, Gary Linscott, Tord Romstad

  Stockfish is free software: you can redistribute it and/or modify
  it under the terms of the GNU General Public License as published by
  the Free Software Foundation, either version 3 of the License, or
  (at your option) any later version.

  Stockfish is distributed in the hope that it will be useful,
  but WITHOUT ANY WARRANTY; without even the implied warranty of
  MERCHANTABILITY or FITNESS FOR A PARTICULAR PURPOSE.  See the
  GNU General Public License for more details.

  You should have received a copy of the GNU General Public License
  along with this program.  If not, see <http://www.gnu.org/licenses/>.
*/

#include <algorithm>
#include <cassert>

#include "bitboard.h"
#include "pawns.h"
#include "position.h"
#include "thread.h"

namespace {

  #define V Value
  #define S(mg, eg) make_score(mg, eg)

  // Isolated pawn penalty by opposed flag
  const Score Isolated[VARIANT_NB][2] = {
    { S(45, 40), S(30, 27) },
#ifdef ANTI
    { S(50, 80), S(54, 69) },
#endif
#ifdef ATOMIC
    { S(27, 28), S(24, 14) },
#endif
#ifdef CRAZYHOUSE
    { S(45, 40), S(30, 27) },
#endif
#ifdef HORDE
    { S(60, 44), S(18, 38) },
#endif
#ifdef KOTH
    { S(45, 40), S(30, 27) },
#endif
#ifdef RACE
    {},
#endif
#ifdef RELAY
    { S(45, 40), S(30, 27) },
#endif
#ifdef THREECHECK
    { S(45, 40), S(30, 27) },
#endif
  };

  // Backward pawn penalty by opposed flag
  const Score Backward[VARIANT_NB][2] = {
    { S(56, 33), S(41, 19) },
#ifdef ANTI
    { S(64, 25), S(26, 50) },
#endif
#ifdef ATOMIC
    { S(48, 21), S(35, 15) },
#endif
#ifdef CRAZYHOUSE
    { S(56, 33), S(41, 19) },
#endif
#ifdef HORDE
    { S(48, 26), S(80, 15) },
#endif
#ifdef KOTH
    { S(56, 33), S(41, 19) },
#endif
#ifdef RACE
    {},
#endif
#ifdef RELAY
    { S(56, 33), S(41, 19) },
#endif
#ifdef THREECHECK
    { S(56, 33), S(41, 19) },
#endif
  };

  // Unsupported pawn penalty for pawns which are neither isolated or backward
  const Score Unsupported[VARIANT_NB] = {
    S( 17,   8),
#ifdef ANTI
    S(-45, -48),
#endif
#ifdef ATOMIC
    S( 39,   0),
#endif
#ifdef CRAZYHOUSE
    S( 17,   8),
#endif
#ifdef HORDE
    S( 47,  50),
#endif
#ifdef KOTH
    S( 17,   8),
#endif
#ifdef RACE
    S(  0,   0),
#endif
#ifdef RELAY
    S( 17,   8),
#endif
#ifdef THREECHECK
    S( 17,   8),
#endif
  };

  // Connected pawn bonus by opposed, phalanx, twice supported and rank
  Score Connected[VARIANT_NB][2][2][2][RANK_NB];

  // Doubled pawn penalty
  const Score Doubled[VARIANT_NB] = {
    S(18, 38),
#ifdef ANTI
    S( 4, 51),
#endif
#ifdef ATOMIC
    S( 0,  0),
#endif
#ifdef CRAZYHOUSE
    S(18, 38),
#endif
#ifdef HORDE
    S(10, 78),
#endif
#ifdef KOTH
    S(18, 38),
#endif
#ifdef RACE
    S( 0,  0),
#endif
#ifdef RELAY
    S(18, 38),
#endif
#ifdef THREECHECK
    S(18, 38),
#endif
  };

  // Lever bonus by rank
  const Score Lever[RANK_NB] = {
    S( 0,  0), S( 0,  0), S(0, 0), S(0, 0),
    S(17, 16), S(33, 32), S(0, 0), S(0, 0)
  };

  // Weakness of our pawn shelter in front of the king by [distance from edge][rank].
  // RANK_1 = 0 is used for files where we have no pawns or our pawn is behind our king.
  const Value ShelterWeakness[VARIANT_NB][4][RANK_NB] = {
  {
    { V(100), V(20), V(10), V(46), V(82), V( 86), V( 98) },
    { V(116), V( 4), V(28), V(87), V(94), V(108), V(104) },
    { V(109), V( 1), V(59), V(87), V(62), V( 91), V(116) },
    { V( 75), V(12), V(43), V(59), V(90), V( 84), V(112) }
  },
#ifdef ANTI
  {},
#endif
#ifdef ATOMIC
  {
    { V( 88), V(34), V( 5), V(44), V( 89), V( 90), V( 94) },
    { V(116), V(61), V(-4), V(80), V( 95), V(101), V(104) },
    { V( 97), V(68), V(34), V(82), V( 62), V(104), V(110) },
    { V(103), V(44), V(44), V(77), V(103), V( 66), V(118) }
  },
#endif
#ifdef CRAZYHOUSE
  {
    { V(238), V( 6), V( 82), V(130), V(120), V(166), V(232) },
    { V(330), V( 0), V(120), V(184), V(186), V(184), V(192) },
    { V(196), V( 0), V(156), V(136), V(216), V(196), V(242) },
    { V(176), V(34), V(112), V(170), V(182), V(194), V(276) }
  },
#endif
#ifdef HORDE
  {
    { V(100), V(20), V(10), V(46), V(82), V( 86), V( 98) },
    { V(116), V( 4), V(28), V(87), V(94), V(108), V(104) },
    { V(109), V( 1), V(59), V(87), V(62), V( 91), V(116) },
    { V( 75), V(12), V(43), V(59), V(90), V( 84), V(112) }
  },
#endif
#ifdef KOTH
  {
    { V(100), V(20), V(10), V(46), V(82), V( 86), V( 98) },
    { V(116), V( 4), V(28), V(87), V(94), V(108), V(104) },
    { V(109), V( 1), V(59), V(87), V(62), V( 91), V(116) },
    { V( 75), V(12), V(43), V(59), V(90), V( 84), V(112) }
  },
#endif
#ifdef RACE
  {},
#endif
#ifdef RELAY
  {
    { V(100), V(20), V(10), V(46), V(82), V( 86), V( 98) },
    { V(116), V( 4), V(28), V(87), V(94), V(108), V(104) },
    { V(109), V( 1), V(59), V(87), V(62), V( 91), V(116) },
    { V( 75), V(12), V(43), V(59), V(90), V( 84), V(112) }
  },
#endif
#ifdef THREECHECK
  {
    { V(105), V( 1), V(22), V( 52), V(86), V( 89), V( 98) },
    { V(116), V( 3), V(55), V(109), V(81), V( 97), V( 99) },
    { V(121), V(23), V(69), V( 93), V(58), V( 88), V(112) },
    { V( 94), V(11), V(52), V( 67), V(90), V( 85), V(112) }
  },
#endif
  };

  // Danger of enemy pawns moving toward our king by [type][distance from edge][rank].
  // For the unopposed and unblocked cases, RANK_1 = 0 is used when opponent has no pawn
  // on the given file, or their pawn is behind our king.
  const Value StormDanger[VARIANT_NB][4][4][RANK_NB] = {
  {
    { { V( 0),  V(-290), V(-274), V(57), V(41) },  //BlockedByKing
      { V( 0),  V(  60), V( 144), V(39), V(13) },
      { V( 0),  V(  65), V( 141), V(41), V(34) },
      { V( 0),  V(  53), V( 127), V(56), V(14) } },
    { { V( 4),  V(  73), V( 132), V(46), V(31) },  //Unopposed
      { V( 1),  V(  64), V( 143), V(26), V(13) },
      { V( 1),  V(  47), V( 110), V(44), V(24) },
      { V( 0),  V(  72), V( 127), V(50), V(31) } },
    { { V( 0),  V(   0), V(  79), V(23), V( 1) },  //BlockedByPawn
      { V( 0),  V(   0), V( 148), V(27), V( 2) },
      { V( 0),  V(   0), V( 161), V(16), V( 1) },
      { V( 0),  V(   0), V( 171), V(22), V(15) } },
    { { V(22),  V(  45), V( 104), V(62), V( 6) },  //Unblocked
      { V(31),  V(  30), V(  99), V(39), V(19) },
      { V(23),  V(  29), V(  96), V(41), V(15) },
      { V(21),  V(  23), V( 116), V(41), V(15) } }
  },
#ifdef ANTI
  {
    { { V( 0),  V(-290), V(-274), V(57), V(41) },  //BlockedByKing
      { V( 0),  V(  60), V( 144), V(39), V(13) },
      { V( 0),  V(  65), V( 141), V(41), V(34) },
      { V( 0),  V(  53), V( 127), V(56), V(14) } },
    { { V( 4),  V(  73), V( 132), V(46), V(31) },  //Unopposed
      { V( 1),  V(  64), V( 143), V(26), V(13) },
      { V( 1),  V(  47), V( 110), V(44), V(24) },
      { V( 0),  V(  72), V( 127), V(50), V(31) } },
    { { V( 0),  V(   0), V(  79), V(23), V( 1) },  //BlockedByPawn
      { V( 0),  V(   0), V( 148), V(27), V( 2) },
      { V( 0),  V(   0), V( 161), V(16), V( 1) },
      { V( 0),  V(   0), V( 171), V(22), V(15) } },
    { { V(22),  V(  45), V( 104), V(62), V( 6) },  //Unblocked
      { V(31),  V(  30), V(  99), V(39), V(19) },
      { V(23),  V(  29), V(  96), V(41), V(15) },
      { V(21),  V(  23), V( 116), V(41), V(15) } }
  },
#endif
#ifdef ATOMIC
  {
    { { V(-25),  V(-332), V(-235), V( 79), V( 41) },  //BlockedByKing
      { V(-17),  V(  35), V( 206), V(-21), V(-11) },
      { V(-31),  V(  52), V( 103), V( 42), V( 94) },
      { V( -5),  V( 101), V(  67), V( 29), V( 64) } },
    { { V(-47),  V(  62), V( 114), V( 16), V( 13) },  //Unopposed
      { V( 82),  V(  41), V( 161), V( 48), V( 35) },
      { V( 44),  V(  56), V( 115), V( 17), V( 48) },
      { V(189),  V( 112), V( 202), V( 69), V(186) } },
    { { V(  1),  V( -56), V(  70), V( -5), V(-42) },  //BlockedByPawn
      { V( -2),  V( -12), V( 145), V( 56), V( 24) },
      { V(-39),  V(  32), V(  98), V( 60), V( -1) },
      { V(-11),  V( -70), V( 194), V( 58), V(138) } },
    { { V( 27),  V(  -3), V(  91), V(105), V( 27) },  //Unblocked
      { V(128),  V( -27), V(  81), V( 59), V( 27) },
      { V(126),  V(  69), V(  69), V( 33), V(  1) },
      { V(115),  V(  -7), V( 204), V( 74), V( 70) } }
  },
#endif
#ifdef CRAZYHOUSE
  {
    { { V(-34),  V(-366), V(-249), V( 12), V( 80) },  //BlockedByKing
      { V( -6),  V( 122), V( 158), V( 90), V(  3) },
      { V( 35),  V(  89), V( 174), V( 87), V( 86) },
      { V(-77),  V(  17), V( 154), V( 82), V( 99) } },
    { { V( 71),  V(  67), V( 177), V( 49), V( 28) },  //Unopposed
      { V(-86),  V( 108), V( 104), V( 86), V( 26) },
      { V(  8),  V(  20), V( 107), V(137), V( 35) },
      { V(-95),  V(  69), V( 101), V(-10), V(-43) } },
    { { V( -8),  V(  75), V( 276), V( 14), V(-71) },  //BlockedByPawn
      { V(-28),  V( -10), V( 231), V(  8), V( -6) },
      { V( 59),  V( -14), V( 300), V( 26), V( -3) },
      { V(-81),  V(   2), V( 104), V( 79), V(-19) } },
    { { V( 73),  V(  78), V(  88), V( 46), V( 75) },  //Unblocked
      { V( 35),  V(  48), V( -21), V( 22), V(-52) },
      { V( 37),  V(  67), V( 122), V(  6), V( 64) },
      { V( -5),  V(  55), V( 101), V( 61), V( 33) } }
  },
#endif
#ifdef HORDE
  {
    { { V(-11),  V(-364), V(-337), V( 43), V( 69) },  //BlockedByKing
      { V(-24),  V(   2), V( 133), V(-33), V(-73) },
      { V(  9),  V(  72), V( 152), V( 99), V( 66) },
      { V( 71),  V(  18), V(  38), V( 30), V( 69) } },
    { { V( 18),  V( -11), V( 131), V( 42), V(114) },  //Unopposed
      { V( -4),  V(  63), V( -77), V( 62), V( 28) },
      { V( 66),  V(  82), V(  43), V( 11), V( 95) },
      { V(-12),  V(  45), V(  93), V(110), V( 78) } },
    { { V( 23),  V(   8), V(  86), V(-30), V(-15) },  //BlockedByPawn
      { V(105),  V(  35), V(  49), V( 78), V(-29) },
      { V(-74),  V( -27), V( 216), V( 25), V( 33) },
      { V(-14),  V(  24), V( 212), V( 80), V( -6) } },
    { { V(115),  V(  48), V( 103), V(-30), V( -9) },  //Unblocked
      { V( 67),  V(  66), V( 157), V( 38), V( 39) },
      { V( 87),  V(  48), V(  27), V(-21), V(-90) },
      { V( -7),  V(  24), V( 101), V( 90), V( 34) } }
  },
#endif
#ifdef KOTH
  {
    { { V( 0),  V(-290), V(-274), V(57), V(41) },  //BlockedByKing
      { V( 0),  V(  60), V( 144), V(39), V(13) },
      { V( 0),  V(  65), V( 141), V(41), V(34) },
      { V( 0),  V(  53), V( 127), V(56), V(14) } },
    { { V( 4),  V(  73), V( 132), V(46), V(31) },  //Unopposed
      { V( 1),  V(  64), V( 143), V(26), V(13) },
      { V( 1),  V(  47), V( 110), V(44), V(24) },
      { V( 0),  V(  72), V( 127), V(50), V(31) } },
    { { V( 0),  V(   0), V(  79), V(23), V( 1) },  //BlockedByPawn
      { V( 0),  V(   0), V( 148), V(27), V( 2) },
      { V( 0),  V(   0), V( 161), V(16), V( 1) },
      { V( 0),  V(   0), V( 171), V(22), V(15) } },
    { { V(22),  V(  45), V( 104), V(62), V( 6) },  //Unblocked
      { V(31),  V(  30), V(  99), V(39), V(19) },
      { V(23),  V(  29), V(  96), V(41), V(15) },
      { V(21),  V(  23), V( 116), V(41), V(15) } }
  },
#endif
#ifdef RACE
  {},
#endif
#ifdef RELAY
  {
    { { V( 0),  V(-290), V(-274), V(57), V(41) },  //BlockedByKing
      { V( 0),  V(  60), V( 144), V(39), V(13) },
      { V( 0),  V(  65), V( 141), V(41), V(34) },
      { V( 0),  V(  53), V( 127), V(56), V(14) } },
    { { V( 4),  V(  73), V( 132), V(46), V(31) },  //Unopposed
      { V( 1),  V(  64), V( 143), V(26), V(13) },
      { V( 1),  V(  47), V( 110), V(44), V(24) },
      { V( 0),  V(  72), V( 127), V(50), V(31) } },
    { { V( 0),  V(   0), V(  79), V(23), V( 1) },  //BlockedByPawn
      { V( 0),  V(   0), V( 148), V(27), V( 2) },
      { V( 0),  V(   0), V( 161), V(16), V( 1) },
      { V( 0),  V(   0), V( 171), V(22), V(15) } },
    { { V(22),  V(  45), V( 104), V(62), V( 6) },  //Unblocked
      { V(31),  V(  30), V(  99), V(39), V(19) },
      { V(23),  V(  29), V(  96), V(41), V(15) },
      { V(21),  V(  23), V( 116), V(41), V(15) } }
  },
#endif
#ifdef THREECHECK
  {
    { { V(-40),  V(-310), V(-236), V( 86), V(107) },  //BlockedByKing
      { V( 24),  V(  80), V( 168), V( 38), V( -4) },
      { V( 16),  V( -41), V( 171), V( 63), V( 19) },
      { V( 12),  V(  80), V( 182), V( 36), V(-16) } },
    { { V( 27),  V( -18), V( 175), V( 31), V( 29) },  //Unopposed
      { V(106),  V(  81), V( 106), V( 86), V( 19) },
      { V( 42),  V(  62), V(  96), V( 84), V( 40) },
      { V(129),  V(  73), V( 124), V(103), V( 80) } },
    { { V(-15),  V(   9), V( -73), V(-15), V(-41) },  //BlockedByPawn
      { V(-28),  V(  28), V(  66), V( 25), V( -2) },
      { V(-38),  V( -30), V( 147), V( 24), V( 29) },
      { V(-30),  V(  39), V( 188), V(114), V( 63) } },
    { { V( 56),  V(  89), V(  34), V( -6), V(-54) },  //Unblocked
      { V( 80),  V( 123), V( 189), V( 83), V(-32) },
      { V( 89),  V(  26), V( 128), V(112), V( 78) },
      { V(166),  V(  29), V( 202), V( 18), V(109) } }
  },
#endif
  };

  // Max bonus for king safety. Corresponds to start position with all the pawns
  // in front of the king and no enemy pawn on the horizon.
  const Value MaxSafetyBonus = V(258);

#ifdef HORDE
  const Score ImbalancedHorde = S(34, 39);
#endif

  #undef S
  #undef V

  template<Color Us>
  Score evaluate(const Position& pos, Pawns::Entry* e) {

    const Color  Them  = (Us == WHITE ? BLACK      : WHITE);
    const Square Up    = (Us == WHITE ? NORTH      : SOUTH);
    const Square Right = (Us == WHITE ? NORTH_EAST : SOUTH_WEST);
    const Square Left  = (Us == WHITE ? NORTH_WEST : SOUTH_EAST);

    Bitboard b, neighbours, stoppers, doubled, supported, phalanx;
    Bitboard lever, leverPush, connected;
    Square s;
    bool opposed, backward;
    Score score = SCORE_ZERO;
    const Square* pl = pos.squares<PAWN>(Us);

    Bitboard ourPawns   = pos.pieces(Us  , PAWN);
    Bitboard theirPawns = pos.pieces(Them, PAWN);

    e->passedPawns[Us]   = e->pawnAttacksSpan[Us] = 0;
    e->semiopenFiles[Us] = 0xFF;
    e->kingSquares[Us]   = SQ_NONE;
    e->pawnAttacks[Us]   = shift<Right>(ourPawns) | shift<Left>(ourPawns);
    e->pawnsOnSquares[Us][BLACK] = popcount(ourPawns & DarkSquares);
    e->pawnsOnSquares[Us][WHITE] = pos.count<PAWN>(Us) - e->pawnsOnSquares[Us][BLACK];
#ifdef CRAZYHOUSE
    if (pos.is_house())
        e->pawnsOnSquares[Us][WHITE] = popcount(ourPawns & ~DarkSquares);
#endif

#ifdef HORDE
    if (pos.is_horde() && pos.is_horde_color(Us))
    {
        int l = 0, m = 0, r = popcount(ourPawns & FileBB[FILE_A]);
        for (File f1 = FILE_A; f1 <= FILE_H; ++f1)
        {
            l = m; m = r; r = f1 < FILE_H ? popcount(ourPawns & FileBB[f1 + 1]) : 0;
            score -= ImbalancedHorde * m / (1 + l * r);
        }
    }
#endif

    // Loop through all pawns of the current color and score each pawn
    while ((s = *pl++) != SQ_NONE)
    {
        assert(pos.piece_on(s) == make_piece(Us, PAWN));

        File f = file_of(s);

        e->semiopenFiles[Us]   &= ~(1 << f);
        e->pawnAttacksSpan[Us] |= pawn_attack_span(Us, s);

        // Flag the pawn
        opposed    = theirPawns & forward_bb(Us, s);
        stoppers   = theirPawns & passed_pawn_mask(Us, s);
        lever      = theirPawns & PawnAttacks[Us][s];
        leverPush  = theirPawns & PawnAttacks[Us][s + Up];
        doubled    = ourPawns   & (s - Up);
        neighbours = ourPawns   & adjacent_files_bb(f);
        phalanx    = neighbours & rank_bb(s);
#ifdef HORDE
        if (pos.is_horde() && rank_of(s) == RANK_1)
            supported = false;
        else
#endif
        supported  = neighbours & rank_bb(s - Up);
        connected  = supported | phalanx;

        // A pawn is backward when it is behind all pawns of the same color on the
        // adjacent files and cannot be safely advanced.
        if (!neighbours || lever || relative_rank(Us, s) >= RANK_5)
            backward = false;
        else
        {
            // Find the backmost rank with neighbours or stoppers
            b = rank_bb(backmost_sq(Us, neighbours | stoppers));

            // The pawn is backward when it cannot safely progress to that rank:
            // either there is a stopper in the way on this rank, or there is a
            // stopper on adjacent file which controls the way to that rank.
            backward = (b | shift<Up>(b & adjacent_files_bb(f))) & stoppers;

            assert(!backward || !(pawn_attack_span(Them, s + Up) & neighbours));
        }

        // Passed pawns will be properly scored in evaluation because we need
        // full attack info to evaluate them. Include also not passed pawns
        // which could become passed after one or two pawn pushes when are
        // not attacked more times than defended.
        if (   !(stoppers ^ lever ^ leverPush)
            && !(ourPawns & forward_bb(Us, s))
            && popcount(supported) >= popcount(lever)
            && popcount(phalanx)   >= popcount(leverPush))
            e->passedPawns[Us] |= s;

        else if (   stoppers == SquareBB[s + Up]
                 && relative_rank(Us, s) >= RANK_5)
        {
            b = shift<Up>(supported) & ~theirPawns;
            while (b)
                if (!more_than_one(theirPawns & PawnAttacks[Us][pop_lsb(&b)]))
                    e->passedPawns[Us] |= s;
        }

        // Score this pawn
        if (!neighbours)
            score -= Isolated[pos.variant()][opposed];

        else if (backward)
            score -= Backward[pos.variant()][opposed];

        else if (!supported)
            score -= Unsupported[pos.variant()];

#ifdef HORDE
        if (pos.is_horde() && relative_rank(Us, s) == 0) {} else
#endif
        if (connected)
            score += Connected[pos.variant()][opposed][!!phalanx][more_than_one(supported)][relative_rank(Us, s)];

#ifdef HORDE
        if (doubled && (!supported || pos.is_horde()))
#else
        if (doubled && !supported)
<<<<<<< HEAD
#endif
            score -= Doubled[pos.variant()];
=======
            score -= Doubled;
>>>>>>> 0c1f1190

        if (lever)
            score += Lever[relative_rank(Us, s)];
    }

    return score;
  }

} // namespace

namespace Pawns {

/// Pawns::init() initializes some tables needed by evaluation. Instead of using
/// hard-coded tables, when makes sense, we prefer to calculate them with a formula
/// to reduce independent parameters and to allow easier tuning and better insight.

void init() {

  static const int Seed[VARIANT_NB][RANK_NB] = {
    { 0, 8, 19, 13, 71, 94, 169, 324 },
#ifdef ANTI
    { 0, 8, 19, 13, 71, 94, 169, 324 },
#endif
#ifdef ATOMIC
    { 0,18, 11, 14, 82,109, 170, 315 },
#endif
#ifdef CRAZYHOUSE
    { 0, 8, 19, 13, 71, 94, 169, 324 },
#endif
#ifdef HORDE
    { 36, 28, 3, 1, 115, 107, 321, 332 },
#endif
#ifdef KOTH
    { 0, 8, 19, 13, 71, 94, 169, 324 },
#endif
#ifdef RACE
    {},
#endif
#ifdef RELAY
    { 0, 8, 19, 13, 71, 94, 169, 324 },
#endif
#ifdef THREECHECK
    { 0, 8, 19, 13, 71, 94, 169, 324 },
#endif
  };

  for (Variant var = CHESS_VARIANT; var < VARIANT_NB; ++var)
  for (int opposed = 0; opposed <= 1; ++opposed)
      for (int phalanx = 0; phalanx <= 1; ++phalanx)
          for (int apex = 0; apex <= 1; ++apex)
              for (Rank r = RANK_2; r < RANK_8; ++r)
  {
      int v = (Seed[var][r] + (phalanx ? (Seed[var][r + 1] - Seed[var][r]) / 2 : 0)) >> opposed;
      v += (apex ? v / 2 : 0);
      Connected[var][opposed][phalanx][apex][r] = make_score(v, v * (r-2) / 4);
  }
}


/// Pawns::probe() looks up the current position's pawns configuration in
/// the pawns hash table. It returns a pointer to the Entry if the position
/// is found. Otherwise a new Entry is computed and stored there, so we don't
/// have to recompute all when the same pawns configuration occurs again.

Entry* probe(const Position& pos) {

  Key key = pos.pawn_key();
  Entry* e = pos.this_thread()->pawnsTable[key];

  if (e->key == key)
      return e;

  e->key = key;
  e->score = evaluate<WHITE>(pos, e) - evaluate<BLACK>(pos, e);
  e->asymmetry = popcount(e->semiopenFiles[WHITE] ^ e->semiopenFiles[BLACK]);
  e->openFiles = popcount(e->semiopenFiles[WHITE] & e->semiopenFiles[BLACK]);
  return e;
}


/// Entry::shelter_storm() calculates shelter and storm penalties for the file
/// the king is on, as well as the two closest files.

template<Color Us>
Value Entry::shelter_storm(const Position& pos, Square ksq) {

  const Color Them = (Us == WHITE ? BLACK : WHITE);

  enum { BlockedByKing, Unopposed, BlockedByPawn, Unblocked };

  Bitboard b = pos.pieces(PAWN) & (in_front_bb(Us, rank_of(ksq)) | rank_bb(ksq));
  Bitboard ourPawns = b & pos.pieces(Us);
  Bitboard theirPawns = b & pos.pieces(Them);
  Value safety = MaxSafetyBonus;
  File center = std::max(FILE_B, std::min(FILE_G, file_of(ksq)));

  for (File f = center - File(1); f <= center + File(1); ++f)
  {
      b = ourPawns & file_bb(f);
      Rank rkUs = b ? relative_rank(Us, backmost_sq(Us, b)) : RANK_1;

      b  = theirPawns & file_bb(f);
      Rank rkThem = b ? relative_rank(Us, frontmost_sq(Them, b)) : RANK_1;

      int d = std::min(f, FILE_H - f);
      safety -=  ShelterWeakness[pos.variant()][d][rkUs]
               + StormDanger[pos.variant()]
                 [f == file_of(ksq) && rkThem == relative_rank(Us, ksq) + 1 ? BlockedByKing  :
                  rkUs   == RANK_1                                          ? Unopposed :
                  rkThem == rkUs + 1                                        ? BlockedByPawn  : Unblocked]
                 [d][rkThem];
  }

  return safety;
}


/// Entry::do_king_safety() calculates a bonus for king safety. It is called only
/// when king square changes, which is about 20% of total king_safety() calls.

template<Color Us>
Score Entry::do_king_safety(const Position& pos, Square ksq) {

  kingSquares[Us] = ksq;
  castlingRights[Us] = pos.can_castle(Us);
  int minKingPawnDistance = 0;
#ifdef THREECHECK
  CheckCount checks = pos.is_three_check() ? pos.checks_given(~Us) : CHECKS_0;
#endif

  Bitboard pawns = pos.pieces(Us, PAWN);
  if (pawns)
      while (!(DistanceRingBB[ksq][minKingPawnDistance++] & pawns)) {}

  Value bonus = shelter_storm<Us>(pos, ksq);

  // If we can castle use the bonus after the castling if it is bigger
  if (pos.can_castle(MakeCastling<Us, KING_SIDE>::right))
      bonus = std::max(bonus, shelter_storm<Us>(pos, relative_square(Us, SQ_G1)));

  if (pos.can_castle(MakeCastling<Us, QUEEN_SIDE>::right))
      bonus = std::max(bonus, shelter_storm<Us>(pos, relative_square(Us, SQ_C1)));

#ifdef THREECHECK
  // Decrease score when checks have been taken
  return make_score(bonus, (-16 * minKingPawnDistance) + (-2 * checks));
#else
  return make_score(bonus, -16 * minKingPawnDistance);
#endif
}

// Explicit template instantiation
template Score Entry::do_king_safety<WHITE>(const Position& pos, Square ksq);
template Score Entry::do_king_safety<BLACK>(const Position& pos, Square ksq);

} // namespace Pawns<|MERGE_RESOLUTION|>--- conflicted
+++ resolved
@@ -522,12 +522,8 @@
         if (doubled && (!supported || pos.is_horde()))
 #else
         if (doubled && !supported)
-<<<<<<< HEAD
 #endif
             score -= Doubled[pos.variant()];
-=======
-            score -= Doubled;
->>>>>>> 0c1f1190
 
         if (lever)
             score += Lever[relative_rank(Us, s)];
