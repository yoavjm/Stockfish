/*
  Stockfish, a UCI chess playing engine derived from Glaurung 2.1
  Copyright (C) 2004-2008 Tord Romstad (Glaurung author)
  Copyright (C) 2008-2015 Marco Costalba, Joona Kiiski, Tord Romstad
  Copyright (C) 2015-2017 Marco Costalba, Joona Kiiski, Gary Linscott, Tord Romstad

  Stockfish is free software: you can redistribute it and/or modify
  it under the terms of the GNU General Public License as published by
  the Free Software Foundation, either version 3 of the License, or
  (at your option) any later version.

  Stockfish is distributed in the hope that it will be useful,
  but WITHOUT ANY WARRANTY; without even the implied warranty of
  MERCHANTABILITY or FITNESS FOR A PARTICULAR PURPOSE.  See the
  GNU General Public License for more details.

  You should have received a copy of the GNU General Public License
  along with this program.  If not, see <http://www.gnu.org/licenses/>.
*/

#include <fstream>
#include <iostream>
#include <istream>
#include <vector>

#include "position.h"

using namespace std;

namespace {

<<<<<<< HEAD
const vector<string> Defaults[VARIANT_NB] = {
  {
    "rnbqkbnr/pppppppp/8/8/8/8/PPPPPPPP/RNBQKBNR w KQkq - 0 1",
    "r3k2r/p1ppqpb1/bn2pnp1/3PN3/1p2P3/2N2Q1p/PPPBBPPP/R3K2R w KQkq - 0 10",
    "8/2p5/3p4/KP5r/1R3p1k/8/4P1P1/8 w - - 0 11",
    "4rrk1/pp1n3p/3q2pQ/2p1pb2/2PP4/2P3N1/P2B2PP/4RRK1 b - - 7 19",
    "rq3rk1/ppp2ppp/1bnpb3/3N2B1/3NP3/7P/PPPQ1PP1/2KR3R w - - 7 14",
    "r1bq1r1k/1pp1n1pp/1p1p4/4p2Q/4Pp2/1BNP4/PPP2PPP/3R1RK1 w - - 2 14",
    "r3r1k1/2p2ppp/p1p1bn2/8/1q2P3/2NPQN2/PPP3PP/R4RK1 b - - 2 15",
    "r1bbk1nr/pp3p1p/2n5/1N4p1/2Np1B2/8/PPP2PPP/2KR1B1R w kq - 0 13",
    "r1bq1rk1/ppp1nppp/4n3/3p3Q/3P4/1BP1B3/PP1N2PP/R4RK1 w - - 1 16",
    "4r1k1/r1q2ppp/ppp2n2/4P3/5Rb1/1N1BQ3/PPP3PP/R5K1 w - - 1 17",
    "2rqkb1r/ppp2p2/2npb1p1/1N1Nn2p/2P1PP2/8/PP2B1PP/R1BQK2R b KQ - 0 11",
    "r1bq1r1k/b1p1npp1/p2p3p/1p6/3PP3/1B2NN2/PP3PPP/R2Q1RK1 w - - 1 16",
    "3r1rk1/p5pp/bpp1pp2/8/q1PP1P2/b3P3/P2NQRPP/1R2B1K1 b - - 6 22",
    "r1q2rk1/2p1bppp/2Pp4/p6b/Q1PNp3/4B3/PP1R1PPP/2K4R w - - 2 18",
    "4k2r/1pb2ppp/1p2p3/1R1p4/3P4/2r1PN2/P4PPP/1R4K1 b - - 3 22",
    "3q2k1/pb3p1p/4pbp1/2r5/PpN2N2/1P2P2P/5PP1/Q2R2K1 b - - 4 26",
    "6k1/6p1/6Pp/ppp5/3pn2P/1P3K2/1PP2P2/3N4 b - - 0 1",
    "3b4/5kp1/1p1p1p1p/pP1PpP1P/P1P1P3/3KN3/8/8 w - - 0 1",
    "2K5/p7/7P/5pR1/8/5k2/r7/8 w - - 0 1",
    "8/6pk/1p6/8/PP3p1p/5P2/4KP1q/3Q4 w - - 0 1",
    "7k/3p2pp/4q3/8/4Q3/5Kp1/P6b/8 w - - 0 1",
    "8/2p5/8/2kPKp1p/2p4P/2P5/3P4/8 w - - 0 1",
    "8/1p3pp1/7p/5P1P/2k3P1/8/2K2P2/8 w - - 0 1",
    "8/pp2r1k1/2p1p3/3pP2p/1P1P1P1P/P5KR/8/8 w - - 0 1",
    "8/3p4/p1bk3p/Pp6/1Kp1PpPp/2P2P1P/2P5/5B2 b - - 0 1",
    "5k2/7R/4P2p/5K2/p1r2P1p/8/8/8 b - - 0 1",
    "6k1/6p1/P6p/r1N5/5p2/7P/1b3PP1/4R1K1 w - - 0 1",
    "1r3k2/4q3/2Pp3b/3Bp3/2Q2p2/1p1P2P1/1P2KP2/3N4 w - - 0 1",
    "6k1/4pp1p/3p2p1/P1pPb3/R7/1r2P1PP/3B1P2/6K1 w - - 0 1",
    "8/3p3B/5p2/5P2/p7/PP5b/k7/6K1 w - - 0 1",

    // 5-man positions
    "8/8/8/8/5kp1/P7/8/1K1N4 w - - 0 1",     // Kc2 - mate
    "8/8/8/5N2/8/p7/8/2NK3k w - - 0 1",      // Na2 - mate
    "8/3k4/8/8/8/4B3/4KB2/2B5 w - - 0 1",    // draw

    // 6-man positions
    "8/8/1P6/5pr1/8/4R3/7k/2K5 w - - 0 1",   // Re5 - mate
    "8/2p4P/8/kr6/6R1/8/8/1K6 w - - 0 1",    // Ka2 - mate
    "8/8/3P3k/8/1p6/8/1P6/1K3n2 b - - 0 1",  // Nd2 - draw

    // 7-man positions
    "8/R7/2q5/8/6k1/8/1P5p/K6R w - - 0 124", // Draw

    // Mate and stalemate positions
    "8/8/8/8/8/6k1/6p1/6K1 w - -",
    "5k2/5P2/5K2/8/8/8/8/8 b - -",
    "8/8/8/8/8/4k3/4p3/4K3 w - -",
    "8/8/8/8/8/5K2/8/3Q1k2 b - -",
    "7k/7P/6K1/8/3B4/8/8/8 b - -"
  },
#ifdef ANTI
  {
    "rnbqkbnr/pppppppp/8/8/8/8/PPPPPPPP/RNBQKBNR w KQkq - 0 1",
    "rn1qkbnr/p1pBpppp/8/8/8/4P3/PPPP1PbP/RNBQK1NR w - - 0 4",
    "rnbqkbnr/p2p1ppp/8/2p1p3/2pP4/2N3P1/PP2PP1P/R1BQKBNR b - d3 0 5",
    "rnb1kbn1/p4ppr/8/3q4/1p6/6PB/P3PP1P/R1B1K1NR b - - 1 11",
    "r7/4rp1p/4p3/p1p5/P1P1P2P/8/2K1NPP1/7R w - - 11 26",
    "8/8/1r6/p7/P2k4/8/2pp2K1/3k2K1 w - - 4 42",

    // 2-man positions
    "2K5/8/4r3/8/8/8/8/8 b - - 0 1", // win

    // 3-man positions
    "8/3nP3/8/8/8/8/7R/8 w - - 0 1", // e8B - win
    "8/8/8/8/3K4/5K2/8/1r6 w - - 0 1", // draw

    // 5-man positions
    "8/pb4Pp/8/2p5/8/8/8/8 b - - 0 1", // Bc6 - draw
    "k7/8/3PN3/p4K2/8/8/8/8 b - - 0 1", // loss

    // 6-man positions
    "8/3K4/2K5/3K1K2/8/8/3kk3/8 b - - 0 1", // draw

    // Win by having no pieces left
    "3q4/3k1pp1/7n/5p2/8/4r3/8/8 w - - 0 1",

    // Stalemate
    "1r6/5k2/8/p4b2/P1p5/8/8/8 w - - 0 1", // less pieces
    "7b/7P/8/2p5/2P5/8/8/8 w - - 0 1", // equal number of pieces
    "6bB/5pP1/5P2/8/8/8/8/8 w - - 0 1" // more pieces
  },
#endif
#ifdef ATOMIC
  {
    "rnbqkbnr/pppppppp/8/8/8/8/PPPPPPPP/RNBQKBNR w KQkq - 0 1",
    "rnbqkbnr/ppppp1pp/5p2/8/8/2N2N2/PPPPPPPP/R1BQKB1R b KQkq - 0 1",
    "2k5/p6p/8/1p2p3/PP1p4/4P3/2P2rPP/K3R3 b - - 0 1",
    "6k1/1pp3pp/5p2/8/8/2P1P3/5PPP/6K1 w - - 0 1",
    "8/k7/P7/8/8/6p1/2p3N1/2K5 w - - 0 1",
    "8/k7/P7/8/8/6p1/2p3N1/2K5 b - - 0 1"
  },
#endif
#ifdef CRAZYHOUSE
  {
    "rnbqkbnr/pppppppp/8/8/8/8/PPPPPPPP/RNBQKBNR[] w KQkq - 0 1",
    "rnbqkb1r/ppp1pppp/5n2/3pP3/8/8/PPPP1PPP/RNBQKBNR[] w KQkq d6 4 3", // en passant
    "r1bk3r/pppp1Bpp/2n5/4p1N1/4P3/3P4/PPP1p1PP/RNK4R[NQPBqb] b - - 23 12", // repetition detection
    "r3k2r/pppb1ppp/4n3/2P1Q3/2p1n3/2Pb1N2/PP1NpPPP/R1BqR1K1[BP] w kq - 28 15",
    "r1b1kb1r/p1p3pp/2pp4/8/4P3/2NR3P/PPP2P1P/5K1R[BBQNnqnppp] b kq - 39 20", // many pieces in hand
    "r1b1r1k1/ppp1Pppp/8/3p4/3P2P1/PN6/2PBQP1P/q1q~1KB1R[NNbrnp] w - - 42 22", // promoted queen
    "r3kb1r/1bpppppp/p1N2p2/2NPP3/2PP4/2N2Pb1/P3P1R1/R1Q2KBq[Pn] w kq - 54 28",
    "7k/Q2P1pp1/2PPpn1p/3p1b2/3P4/P1n1P3/P1n1bPPP/R1B3KR[RRqbnp] w - - 48 25", // promotion

    // Checkmate
    "r1b2rk1/pppp1ppp/2P2b2/1N6/5N2/4P1K1/P1P4P/1Nrb1b1n~[NPPQQrp] w - - 64 33", // promoted knight
    "1Rbk3r/p1pQ1ppp/2Bn3n/4p1b1/4Pn2/3p4/PbPP1PPP/3RK1R1[QPPn] b - - 45 23",

    // Stalemate
    "2R5/3Q2pk/2p1p3/1pP1P1Qp/1P3P1P/p1P1B3/P7/1R2K3[NRBNPBPRNPBN] b - - 98 55",
  },
#endif
#ifdef HORDE
  {
    "rnbqkbnr/pppppppp/8/1PP2PP1/PPPPPPPP/PPPPPPPP/PPPPPPPP/PPPPPPPP w kq - 0 1",
    "pppppppp/pppppppp/pppppppp/pppppppp/1pp2pp1/8/PPPPPPPP/RNBQKBNR w KQ - 0 1",
    "rnb3r1/1p1p1k2/pPpP1P2/P1PPPPP1/1PP1PP2/PPP5/PPPP1P1P/PPP3qP w - - 0 1",
    "rnb5/1p1p4/pPpPPk2/P1PP1P2/1PP1PP2/PPP5/PPPP3P/PPP4q w - - 0 30"
  },
#endif
#ifdef KOTH
  {
    "rnbqkbnr/pppppppp/8/8/8/8/PPPPPPPP/RNBQKBNR w KQkq - 0 1",
    "r3k2r/p1ppqpb1/bn2pnp1/3PN3/1p2P3/2N2Q1p/PPPBBPPP/R3K2R w KQkq - 0 10",
    "8/2p5/3p4/KP5r/1R3p1k/8/4P1P1/8 w - - 0 11",
    "4rrk1/pp1n3p/3q2pQ/2p1pb2/2PP4/2P3N1/P2B2PP/4RRK1 b - - 7 19",
    "rq3rk1/ppp2ppp/1bnpb3/3N2B1/3NP3/7P/PPPQ1PP1/2KR3R w - - 7 14",
    "r1bq1r1k/1pp1n1pp/1p1p4/4p2Q/4Pp2/1BNP4/PPP2PPP/3R1RK1 w - - 2 14",
    "r3r1k1/2p2ppp/p1p1bn2/8/1q2P3/2NPQN2/PPP3PP/R4RK1 b - - 2 15",
    "r1bbk1nr/pp3p1p/2n5/1N4p1/2Np1B2/8/PPP2PPP/2KR1B1R w kq - 0 13",
    "r1bq1rk1/ppp1nppp/4n3/3p3Q/3P4/1BP1B3/PP1N2PP/R4RK1 w - - 1 16",
    "4r1k1/r1q2ppp/ppp2n2/4P3/5Rb1/1N1BQ3/PPP3PP/R5K1 w - - 1 17",
    "2rqkb1r/ppp2p2/2npb1p1/1N1Nn2p/2P1PP2/8/PP2B1PP/R1BQK2R b KQ - 0 11",
    "r1bq1r1k/b1p1npp1/p2p3p/1p6/3PP3/1B2NN2/PP3PPP/R2Q1RK1 w - - 1 16",
    "3r1rk1/p5pp/bpp1pp2/8/q1PP1P2/b3P3/P2NQRPP/1R2B1K1 b - - 6 22",
    "r1q2rk1/2p1bppp/2Pp4/p6b/Q1PNp3/4B3/PP1R1PPP/2K4R w - - 2 18",
    "4k2r/1pb2ppp/1p2p3/1R1p4/3P4/2r1PN2/P4PPP/1R4K1 b - - 3 22",
    "3q2k1/pb3p1p/4pbp1/2r5/PpN2N2/1P2P2P/5PP1/Q2R2K1 b - - 4 26",
    "6k1/6p1/6Pp/ppp5/3pn2P/1P3K2/1PP2P2/3N4 b - - 0 1",
    "3b4/5kp1/1p1p1p1p/pP1PpP1P/P1P1P3/3KN3/8/8 w - - 0 1",
    "2K5/p7/7P/5pR1/8/5k2/r7/8 w - - 0 1",
    "8/6pk/1p6/8/PP3p1p/5P2/4KP1q/3Q4 w - - 0 1",
    "7k/3p2pp/4q3/8/4Q3/5Kp1/P6b/8 w - - 0 1",
    "8/1p3pp1/7p/5P1P/2k3P1/8/2K2P2/8 w - - 0 1",
    "8/pp2r1k1/2p1p3/3pP2p/1P1P1P1P/P5KR/8/8 w - - 0 1",
    "8/3p4/p1bk3p/Pp6/1Kp1PpPp/2P2P1P/2P5/5B2 b - - 0 1",
    "5k2/7R/4P2p/5K2/p1r2P1p/8/8/8 b - - 0 1",
    "6k1/6p1/P6p/r1N5/5p2/7P/1b3PP1/4R1K1 w - - 0 1",
    "1r3k2/4q3/2Pp3b/3Bp3/2Q2p2/1p1P2P1/1P2KP2/3N4 w - - 0 1",
    "6k1/4pp1p/3p2p1/P1pPb3/R7/1r2P1PP/3B1P2/6K1 w - - 0 1",
    "8/3p3B/5p2/5P2/p7/PP5b/k7/6K1 w - - 0 1",

    // 5-man positions
    "8/8/8/8/5kp1/P7/8/1K1N4 w - - 0 1",
    "8/8/8/5N2/8/p7/8/2NK3k w - - 0 1",
    "8/3k4/8/8/8/4B3/4KB2/2B5 w - - 0 1",

    // 6-man positions
    "8/8/1P6/5pr1/8/4R3/7k/2K5 w - - 0 1",
    "8/2p4P/8/kr6/6R1/8/8/1K6 w - - 0 1",
    "8/8/3P3k/8/1p6/8/1P6/1K3n2 b - - 0 1",

    // 7-man positions
    "8/R7/2q5/8/6k1/8/1P5p/K6R w - - 0 124",

    // Mate and stalemate positions
    "8/8/8/8/8/6k1/6p1/6K1 w - -",
    "5k2/5P2/5K2/8/8/8/8/8 b - -",
    "8/8/8/8/8/4k3/4p3/4K3 w - -",
    "8/8/8/8/8/5K2/8/3Q1k2 b - -",
    "7k/7P/6K1/8/3B4/8/8/8 b - -",

    // King in the center
    "8/2p5/8/2kPKp1p/2p4P/2P5/3P4/8 b - - 0 1",
    "8/8/8/4k3/8/3K4/8/8 w - - 0 1"
  },
#endif
#ifdef LOSERS
  {
    "8/4P2p/2pk2p1/1p6/1B2P3/7N/3NKPPP/5B1R b - - 0 22",
    "8/4P2p/2pk2p1/pp6/1B2P3/7N/3NKPPP/5B1R b - - 0 22",
    "1k6/1b2p3/8/3P4/8/8/8/1R5K b - - 0 1",
    "4k3/4p3/8/1r1P3K/B7/8/8/8 b - - 0 1",
    "rnbq1bnr/pppp1kpp/5p2/2P1p3/2B5/K3P3/PP1P1PPP/RNBQ2NR b - - 0 1",
    "1nbq1bnr/1ppkpppp/3p4/1r3P1K/p7/2P5/PP1PP1PP/RNBQ1BNR w - - 0 1"
  },
#endif
#ifdef RACE
  {
    "8/8/8/8/8/8/krbnNBRK/qrbnNBRQ w - - 0 1",
    "8/k5K1/1r4Q1/2n2R2/8/8/6B1/8 w - - 4 16"
  },
#endif
#ifdef RELAY
  {
    "rnbqkbnr/pppppppp/8/8/8/8/PPPPPPPP/RNBQKBNR w KQkq - 0 1"
  },
#endif
#ifdef THREECHECK
  {
    "rnbqkbnr/pppppppp/8/8/8/8/PPPPPPPP/RNBQKBNR w KQkq - 3+3 0 1",
    "r1bqkb1r/ppp1pppp/2n2n2/3p4/Q7/2P2N2/PP1PPPPP/RNB1KB1R w KQkq - 3+3 0 1"
  },
#endif
};

const int defaultDepth[VARIANT_NB] = {
  13,
#ifdef ANTI
  13,
#endif
#ifdef ATOMIC
  13,
#endif
#ifdef CRAZYHOUSE
  12,
#endif
#ifdef HORDE
  13,
#endif
#ifdef KOTH
  13,
#endif
#ifdef LOSERS
  13,
#endif
#ifdef RACE
  13,
#endif
#ifdef RELAY
  13,
#endif
#ifdef THREECHECK
  13,
#endif
=======
const vector<string> Defaults = {
  "setoption name UCI_Chess960 value false",
  "rnbqkbnr/pppppppp/8/8/8/8/PPPPPPPP/RNBQKBNR w KQkq - 0 1",
  "r3k2r/p1ppqpb1/bn2pnp1/3PN3/1p2P3/2N2Q1p/PPPBBPPP/R3K2R w KQkq - 0 10",
  "8/2p5/3p4/KP5r/1R3p1k/8/4P1P1/8 w - - 0 11",
  "4rrk1/pp1n3p/3q2pQ/2p1pb2/2PP4/2P3N1/P2B2PP/4RRK1 b - - 7 19",
  "rq3rk1/ppp2ppp/1bnpb3/3N2B1/3NP3/7P/PPPQ1PP1/2KR3R w - - 7 14 moves d4e6",
  "r1bq1r1k/1pp1n1pp/1p1p4/4p2Q/4Pp2/1BNP4/PPP2PPP/3R1RK1 w - - 2 14 moves g2g4",
  "r3r1k1/2p2ppp/p1p1bn2/8/1q2P3/2NPQN2/PPP3PP/R4RK1 b - - 2 15",
  "r1bbk1nr/pp3p1p/2n5/1N4p1/2Np1B2/8/PPP2PPP/2KR1B1R w kq - 0 13",
  "r1bq1rk1/ppp1nppp/4n3/3p3Q/3P4/1BP1B3/PP1N2PP/R4RK1 w - - 1 16",
  "4r1k1/r1q2ppp/ppp2n2/4P3/5Rb1/1N1BQ3/PPP3PP/R5K1 w - - 1 17",
  "2rqkb1r/ppp2p2/2npb1p1/1N1Nn2p/2P1PP2/8/PP2B1PP/R1BQK2R b KQ - 0 11",
  "r1bq1r1k/b1p1npp1/p2p3p/1p6/3PP3/1B2NN2/PP3PPP/R2Q1RK1 w - - 1 16",
  "3r1rk1/p5pp/bpp1pp2/8/q1PP1P2/b3P3/P2NQRPP/1R2B1K1 b - - 6 22",
  "r1q2rk1/2p1bppp/2Pp4/p6b/Q1PNp3/4B3/PP1R1PPP/2K4R w - - 2 18",
  "4k2r/1pb2ppp/1p2p3/1R1p4/3P4/2r1PN2/P4PPP/1R4K1 b - - 3 22",
  "3q2k1/pb3p1p/4pbp1/2r5/PpN2N2/1P2P2P/5PP1/Q2R2K1 b - - 4 26",
  "6k1/6p1/6Pp/ppp5/3pn2P/1P3K2/1PP2P2/3N4 b - - 0 1",
  "3b4/5kp1/1p1p1p1p/pP1PpP1P/P1P1P3/3KN3/8/8 w - - 0 1",
  "2K5/p7/7P/5pR1/8/5k2/r7/8 w - - 0 1 moves g5g6 f3e3 g6g5 e3f3",
  "8/6pk/1p6/8/PP3p1p/5P2/4KP1q/3Q4 w - - 0 1",
  "7k/3p2pp/4q3/8/4Q3/5Kp1/P6b/8 w - - 0 1",
  "8/2p5/8/2kPKp1p/2p4P/2P5/3P4/8 w - - 0 1",
  "8/1p3pp1/7p/5P1P/2k3P1/8/2K2P2/8 w - - 0 1",
  "8/pp2r1k1/2p1p3/3pP2p/1P1P1P1P/P5KR/8/8 w - - 0 1",
  "8/3p4/p1bk3p/Pp6/1Kp1PpPp/2P2P1P/2P5/5B2 b - - 0 1",
  "5k2/7R/4P2p/5K2/p1r2P1p/8/8/8 b - - 0 1",
  "6k1/6p1/P6p/r1N5/5p2/7P/1b3PP1/4R1K1 w - - 0 1",
  "1r3k2/4q3/2Pp3b/3Bp3/2Q2p2/1p1P2P1/1P2KP2/3N4 w - - 0 1",
  "6k1/4pp1p/3p2p1/P1pPb3/R7/1r2P1PP/3B1P2/6K1 w - - 0 1",
  "8/3p3B/5p2/5P2/p7/PP5b/k7/6K1 w - - 0 1",

  // 5-man positions
  "8/8/8/8/5kp1/P7/8/1K1N4 w - - 0 1",     // Kc2 - mate
  "8/8/8/5N2/8/p7/8/2NK3k w - - 0 1",      // Na2 - mate
  "8/3k4/8/8/8/4B3/4KB2/2B5 w - - 0 1",    // draw

  // 6-man positions
  "8/8/1P6/5pr1/8/4R3/7k/2K5 w - - 0 1",   // Re5 - mate
  "8/2p4P/8/kr6/6R1/8/8/1K6 w - - 0 1",    // Ka2 - mate
  "8/8/3P3k/8/1p6/8/1P6/1K3n2 b - - 0 1",  // Nd2 - draw

  // 7-man positions
  "8/R7/2q5/8/6k1/8/1P5p/K6R w - - 0 124", // Draw

  // Mate and stalemate positions
  "6k1/3b3r/1p1p4/p1n2p2/1PPNpP1q/P3Q1p1/1R1RB1P1/5K2 b - - 0 1",
  "r2r1n2/pp2bk2/2p1p2p/3q4/3PN1QP/2P3R1/P4PP1/5RK1 w - - 0 1",
  "8/8/8/8/8/6k1/6p1/6K1 w - -",
  "7k/7P/6K1/8/3B4/8/8/8 b - -",

  // Chess 960
  "setoption name UCI_Chess960 value true",
  "bbqnnrkr/pppppppp/8/8/8/8/PPPPPPPP/BBQNNRKR w KQkq - 0 1 moves g2g3 d7d5 d2d4 c8h3 c1g5 e8d6 g5e7 f7f6",
  "setoption name UCI_Chess960 value false"
>>>>>>> 7aa7dfd4
};

} // namespace

/// setup_bench() builds a list of UCI commands to be run by bench. There
/// are five parameters: TT size in MB, number of search threads that
/// should be used, the limit value spent for each position, a file name
/// where to look for positions in FEN format and the type of the limit:
/// depth, perft, nodes and movetime (in millisecs).
///
/// bench -> search default positions up to depth 13
/// bench 64 1 15 -> search default positions up to depth 15 (TT = 64MB)
/// bench 64 4 5000 current movetime -> search current position with 4 threads for 5 sec
/// bench 64 1 100000 default nodes -> search default positions for 100K nodes each
/// bench 16 1 5 default perft -> run a perft 5 on default positions

vector<string> setup_bench(const Position& current, istream& is) {

  vector<string> fens, list;
  string go, token;

  uint64_t nodes = 0;
  TimePoint elapsed = now();
  Position pos;

  string varname   = (!isdigit((is >> ws).peek()) && is >> token) ? token : Options["UCI_Variant"];
  Variant variant  = varname == "all" ? CHESS_VARIANT : UCI::variant_from_name(varname);
  streampos args = is.tellg();

  do {
  Variant mainVariant = main_variant(variant);

  // Assign default values to missing arguments
  string ttSize    = (is >> token) ? token : "16";
  string threads   = (is >> token) ? token : "1";
  string limit     = (is >> token) ? token : to_string(defaultDepth[mainVariant]);
  string fenFile   = (is >> token) ? token : "default";
  string limitType = (is >> token) ? token : "depth";

  go = "go " + limitType + " " + limit;

  if (fenFile == "default")
  {
      fens = Defaults[mainVariant];
#ifdef LOSERS
      if (variant == LOSERS_VARIANT)
      {
          vector<string> chessFens = Defaults[CHESS_VARIANT];
          fens.insert(fens.begin(), chessFens.begin(), chessFens.end());
      }
#endif
  }

  else if (fenFile == "current")
      fens.push_back(current.fen());

  else
  {
      string fen;
      ifstream file(fenFile);

      if (!file.is_open())
      {
          cerr << "Unable to open file " << fenFile << endl;
          exit(EXIT_FAILURE);
      }

      while (getline(file, fen))
          if (!fen.empty())
              fens.push_back(fen);

      file.close();
  }

<<<<<<< HEAD
  for (size_t i = 0; i < fens.size(); ++i)
  {
      StateListPtr states(new std::deque<StateInfo>(1));
      pos.set(fens[i], Options["UCI_Chess960"], variant, &states->back(), Threads.main());

      cerr << "\nPosition: " << i + 1 << '/' << fens.size() << endl;

      if (limitType == "perft")
          nodes += Search::perft(pos, limits.depth * ONE_PLY);
=======
  list.emplace_back("ucinewgame");
  list.emplace_back("setoption name Threads value " + threads);
  list.emplace_back("setoption name Hash value " + ttSize);
>>>>>>> 7aa7dfd4

  for (const string& fen : fens)
      if (fen.find("setoption") != string::npos)
          list.emplace_back(fen);
      else
      {
          list.emplace_back("position fen " + fen);
          list.emplace_back(go);
      }
<<<<<<< HEAD
  }

  } while (varname == "all" && ++variant < SUBVARIANT_NB && (is.clear(), is.seekg(args)));

  elapsed = now() - elapsed + 1; // Ensure positivity to avoid a 'divide by zero'

  dbg_print(); // Just before exiting
=======
>>>>>>> 7aa7dfd4

  return list;
}<|MERGE_RESOLUTION|>--- conflicted
+++ resolved
@@ -29,246 +29,8 @@
 
 namespace {
 
-<<<<<<< HEAD
-const vector<string> Defaults[VARIANT_NB] = {
-  {
-    "rnbqkbnr/pppppppp/8/8/8/8/PPPPPPPP/RNBQKBNR w KQkq - 0 1",
-    "r3k2r/p1ppqpb1/bn2pnp1/3PN3/1p2P3/2N2Q1p/PPPBBPPP/R3K2R w KQkq - 0 10",
-    "8/2p5/3p4/KP5r/1R3p1k/8/4P1P1/8 w - - 0 11",
-    "4rrk1/pp1n3p/3q2pQ/2p1pb2/2PP4/2P3N1/P2B2PP/4RRK1 b - - 7 19",
-    "rq3rk1/ppp2ppp/1bnpb3/3N2B1/3NP3/7P/PPPQ1PP1/2KR3R w - - 7 14",
-    "r1bq1r1k/1pp1n1pp/1p1p4/4p2Q/4Pp2/1BNP4/PPP2PPP/3R1RK1 w - - 2 14",
-    "r3r1k1/2p2ppp/p1p1bn2/8/1q2P3/2NPQN2/PPP3PP/R4RK1 b - - 2 15",
-    "r1bbk1nr/pp3p1p/2n5/1N4p1/2Np1B2/8/PPP2PPP/2KR1B1R w kq - 0 13",
-    "r1bq1rk1/ppp1nppp/4n3/3p3Q/3P4/1BP1B3/PP1N2PP/R4RK1 w - - 1 16",
-    "4r1k1/r1q2ppp/ppp2n2/4P3/5Rb1/1N1BQ3/PPP3PP/R5K1 w - - 1 17",
-    "2rqkb1r/ppp2p2/2npb1p1/1N1Nn2p/2P1PP2/8/PP2B1PP/R1BQK2R b KQ - 0 11",
-    "r1bq1r1k/b1p1npp1/p2p3p/1p6/3PP3/1B2NN2/PP3PPP/R2Q1RK1 w - - 1 16",
-    "3r1rk1/p5pp/bpp1pp2/8/q1PP1P2/b3P3/P2NQRPP/1R2B1K1 b - - 6 22",
-    "r1q2rk1/2p1bppp/2Pp4/p6b/Q1PNp3/4B3/PP1R1PPP/2K4R w - - 2 18",
-    "4k2r/1pb2ppp/1p2p3/1R1p4/3P4/2r1PN2/P4PPP/1R4K1 b - - 3 22",
-    "3q2k1/pb3p1p/4pbp1/2r5/PpN2N2/1P2P2P/5PP1/Q2R2K1 b - - 4 26",
-    "6k1/6p1/6Pp/ppp5/3pn2P/1P3K2/1PP2P2/3N4 b - - 0 1",
-    "3b4/5kp1/1p1p1p1p/pP1PpP1P/P1P1P3/3KN3/8/8 w - - 0 1",
-    "2K5/p7/7P/5pR1/8/5k2/r7/8 w - - 0 1",
-    "8/6pk/1p6/8/PP3p1p/5P2/4KP1q/3Q4 w - - 0 1",
-    "7k/3p2pp/4q3/8/4Q3/5Kp1/P6b/8 w - - 0 1",
-    "8/2p5/8/2kPKp1p/2p4P/2P5/3P4/8 w - - 0 1",
-    "8/1p3pp1/7p/5P1P/2k3P1/8/2K2P2/8 w - - 0 1",
-    "8/pp2r1k1/2p1p3/3pP2p/1P1P1P1P/P5KR/8/8 w - - 0 1",
-    "8/3p4/p1bk3p/Pp6/1Kp1PpPp/2P2P1P/2P5/5B2 b - - 0 1",
-    "5k2/7R/4P2p/5K2/p1r2P1p/8/8/8 b - - 0 1",
-    "6k1/6p1/P6p/r1N5/5p2/7P/1b3PP1/4R1K1 w - - 0 1",
-    "1r3k2/4q3/2Pp3b/3Bp3/2Q2p2/1p1P2P1/1P2KP2/3N4 w - - 0 1",
-    "6k1/4pp1p/3p2p1/P1pPb3/R7/1r2P1PP/3B1P2/6K1 w - - 0 1",
-    "8/3p3B/5p2/5P2/p7/PP5b/k7/6K1 w - - 0 1",
-
-    // 5-man positions
-    "8/8/8/8/5kp1/P7/8/1K1N4 w - - 0 1",     // Kc2 - mate
-    "8/8/8/5N2/8/p7/8/2NK3k w - - 0 1",      // Na2 - mate
-    "8/3k4/8/8/8/4B3/4KB2/2B5 w - - 0 1",    // draw
-
-    // 6-man positions
-    "8/8/1P6/5pr1/8/4R3/7k/2K5 w - - 0 1",   // Re5 - mate
-    "8/2p4P/8/kr6/6R1/8/8/1K6 w - - 0 1",    // Ka2 - mate
-    "8/8/3P3k/8/1p6/8/1P6/1K3n2 b - - 0 1",  // Nd2 - draw
-
-    // 7-man positions
-    "8/R7/2q5/8/6k1/8/1P5p/K6R w - - 0 124", // Draw
-
-    // Mate and stalemate positions
-    "8/8/8/8/8/6k1/6p1/6K1 w - -",
-    "5k2/5P2/5K2/8/8/8/8/8 b - -",
-    "8/8/8/8/8/4k3/4p3/4K3 w - -",
-    "8/8/8/8/8/5K2/8/3Q1k2 b - -",
-    "7k/7P/6K1/8/3B4/8/8/8 b - -"
-  },
-#ifdef ANTI
-  {
-    "rnbqkbnr/pppppppp/8/8/8/8/PPPPPPPP/RNBQKBNR w KQkq - 0 1",
-    "rn1qkbnr/p1pBpppp/8/8/8/4P3/PPPP1PbP/RNBQK1NR w - - 0 4",
-    "rnbqkbnr/p2p1ppp/8/2p1p3/2pP4/2N3P1/PP2PP1P/R1BQKBNR b - d3 0 5",
-    "rnb1kbn1/p4ppr/8/3q4/1p6/6PB/P3PP1P/R1B1K1NR b - - 1 11",
-    "r7/4rp1p/4p3/p1p5/P1P1P2P/8/2K1NPP1/7R w - - 11 26",
-    "8/8/1r6/p7/P2k4/8/2pp2K1/3k2K1 w - - 4 42",
-
-    // 2-man positions
-    "2K5/8/4r3/8/8/8/8/8 b - - 0 1", // win
-
-    // 3-man positions
-    "8/3nP3/8/8/8/8/7R/8 w - - 0 1", // e8B - win
-    "8/8/8/8/3K4/5K2/8/1r6 w - - 0 1", // draw
-
-    // 5-man positions
-    "8/pb4Pp/8/2p5/8/8/8/8 b - - 0 1", // Bc6 - draw
-    "k7/8/3PN3/p4K2/8/8/8/8 b - - 0 1", // loss
-
-    // 6-man positions
-    "8/3K4/2K5/3K1K2/8/8/3kk3/8 b - - 0 1", // draw
-
-    // Win by having no pieces left
-    "3q4/3k1pp1/7n/5p2/8/4r3/8/8 w - - 0 1",
-
-    // Stalemate
-    "1r6/5k2/8/p4b2/P1p5/8/8/8 w - - 0 1", // less pieces
-    "7b/7P/8/2p5/2P5/8/8/8 w - - 0 1", // equal number of pieces
-    "6bB/5pP1/5P2/8/8/8/8/8 w - - 0 1" // more pieces
-  },
-#endif
-#ifdef ATOMIC
-  {
-    "rnbqkbnr/pppppppp/8/8/8/8/PPPPPPPP/RNBQKBNR w KQkq - 0 1",
-    "rnbqkbnr/ppppp1pp/5p2/8/8/2N2N2/PPPPPPPP/R1BQKB1R b KQkq - 0 1",
-    "2k5/p6p/8/1p2p3/PP1p4/4P3/2P2rPP/K3R3 b - - 0 1",
-    "6k1/1pp3pp/5p2/8/8/2P1P3/5PPP/6K1 w - - 0 1",
-    "8/k7/P7/8/8/6p1/2p3N1/2K5 w - - 0 1",
-    "8/k7/P7/8/8/6p1/2p3N1/2K5 b - - 0 1"
-  },
-#endif
-#ifdef CRAZYHOUSE
-  {
-    "rnbqkbnr/pppppppp/8/8/8/8/PPPPPPPP/RNBQKBNR[] w KQkq - 0 1",
-    "rnbqkb1r/ppp1pppp/5n2/3pP3/8/8/PPPP1PPP/RNBQKBNR[] w KQkq d6 4 3", // en passant
-    "r1bk3r/pppp1Bpp/2n5/4p1N1/4P3/3P4/PPP1p1PP/RNK4R[NQPBqb] b - - 23 12", // repetition detection
-    "r3k2r/pppb1ppp/4n3/2P1Q3/2p1n3/2Pb1N2/PP1NpPPP/R1BqR1K1[BP] w kq - 28 15",
-    "r1b1kb1r/p1p3pp/2pp4/8/4P3/2NR3P/PPP2P1P/5K1R[BBQNnqnppp] b kq - 39 20", // many pieces in hand
-    "r1b1r1k1/ppp1Pppp/8/3p4/3P2P1/PN6/2PBQP1P/q1q~1KB1R[NNbrnp] w - - 42 22", // promoted queen
-    "r3kb1r/1bpppppp/p1N2p2/2NPP3/2PP4/2N2Pb1/P3P1R1/R1Q2KBq[Pn] w kq - 54 28",
-    "7k/Q2P1pp1/2PPpn1p/3p1b2/3P4/P1n1P3/P1n1bPPP/R1B3KR[RRqbnp] w - - 48 25", // promotion
-
-    // Checkmate
-    "r1b2rk1/pppp1ppp/2P2b2/1N6/5N2/4P1K1/P1P4P/1Nrb1b1n~[NPPQQrp] w - - 64 33", // promoted knight
-    "1Rbk3r/p1pQ1ppp/2Bn3n/4p1b1/4Pn2/3p4/PbPP1PPP/3RK1R1[QPPn] b - - 45 23",
-
-    // Stalemate
-    "2R5/3Q2pk/2p1p3/1pP1P1Qp/1P3P1P/p1P1B3/P7/1R2K3[NRBNPBPRNPBN] b - - 98 55",
-  },
-#endif
-#ifdef HORDE
-  {
-    "rnbqkbnr/pppppppp/8/1PP2PP1/PPPPPPPP/PPPPPPPP/PPPPPPPP/PPPPPPPP w kq - 0 1",
-    "pppppppp/pppppppp/pppppppp/pppppppp/1pp2pp1/8/PPPPPPPP/RNBQKBNR w KQ - 0 1",
-    "rnb3r1/1p1p1k2/pPpP1P2/P1PPPPP1/1PP1PP2/PPP5/PPPP1P1P/PPP3qP w - - 0 1",
-    "rnb5/1p1p4/pPpPPk2/P1PP1P2/1PP1PP2/PPP5/PPPP3P/PPP4q w - - 0 30"
-  },
-#endif
-#ifdef KOTH
-  {
-    "rnbqkbnr/pppppppp/8/8/8/8/PPPPPPPP/RNBQKBNR w KQkq - 0 1",
-    "r3k2r/p1ppqpb1/bn2pnp1/3PN3/1p2P3/2N2Q1p/PPPBBPPP/R3K2R w KQkq - 0 10",
-    "8/2p5/3p4/KP5r/1R3p1k/8/4P1P1/8 w - - 0 11",
-    "4rrk1/pp1n3p/3q2pQ/2p1pb2/2PP4/2P3N1/P2B2PP/4RRK1 b - - 7 19",
-    "rq3rk1/ppp2ppp/1bnpb3/3N2B1/3NP3/7P/PPPQ1PP1/2KR3R w - - 7 14",
-    "r1bq1r1k/1pp1n1pp/1p1p4/4p2Q/4Pp2/1BNP4/PPP2PPP/3R1RK1 w - - 2 14",
-    "r3r1k1/2p2ppp/p1p1bn2/8/1q2P3/2NPQN2/PPP3PP/R4RK1 b - - 2 15",
-    "r1bbk1nr/pp3p1p/2n5/1N4p1/2Np1B2/8/PPP2PPP/2KR1B1R w kq - 0 13",
-    "r1bq1rk1/ppp1nppp/4n3/3p3Q/3P4/1BP1B3/PP1N2PP/R4RK1 w - - 1 16",
-    "4r1k1/r1q2ppp/ppp2n2/4P3/5Rb1/1N1BQ3/PPP3PP/R5K1 w - - 1 17",
-    "2rqkb1r/ppp2p2/2npb1p1/1N1Nn2p/2P1PP2/8/PP2B1PP/R1BQK2R b KQ - 0 11",
-    "r1bq1r1k/b1p1npp1/p2p3p/1p6/3PP3/1B2NN2/PP3PPP/R2Q1RK1 w - - 1 16",
-    "3r1rk1/p5pp/bpp1pp2/8/q1PP1P2/b3P3/P2NQRPP/1R2B1K1 b - - 6 22",
-    "r1q2rk1/2p1bppp/2Pp4/p6b/Q1PNp3/4B3/PP1R1PPP/2K4R w - - 2 18",
-    "4k2r/1pb2ppp/1p2p3/1R1p4/3P4/2r1PN2/P4PPP/1R4K1 b - - 3 22",
-    "3q2k1/pb3p1p/4pbp1/2r5/PpN2N2/1P2P2P/5PP1/Q2R2K1 b - - 4 26",
-    "6k1/6p1/6Pp/ppp5/3pn2P/1P3K2/1PP2P2/3N4 b - - 0 1",
-    "3b4/5kp1/1p1p1p1p/pP1PpP1P/P1P1P3/3KN3/8/8 w - - 0 1",
-    "2K5/p7/7P/5pR1/8/5k2/r7/8 w - - 0 1",
-    "8/6pk/1p6/8/PP3p1p/5P2/4KP1q/3Q4 w - - 0 1",
-    "7k/3p2pp/4q3/8/4Q3/5Kp1/P6b/8 w - - 0 1",
-    "8/1p3pp1/7p/5P1P/2k3P1/8/2K2P2/8 w - - 0 1",
-    "8/pp2r1k1/2p1p3/3pP2p/1P1P1P1P/P5KR/8/8 w - - 0 1",
-    "8/3p4/p1bk3p/Pp6/1Kp1PpPp/2P2P1P/2P5/5B2 b - - 0 1",
-    "5k2/7R/4P2p/5K2/p1r2P1p/8/8/8 b - - 0 1",
-    "6k1/6p1/P6p/r1N5/5p2/7P/1b3PP1/4R1K1 w - - 0 1",
-    "1r3k2/4q3/2Pp3b/3Bp3/2Q2p2/1p1P2P1/1P2KP2/3N4 w - - 0 1",
-    "6k1/4pp1p/3p2p1/P1pPb3/R7/1r2P1PP/3B1P2/6K1 w - - 0 1",
-    "8/3p3B/5p2/5P2/p7/PP5b/k7/6K1 w - - 0 1",
-
-    // 5-man positions
-    "8/8/8/8/5kp1/P7/8/1K1N4 w - - 0 1",
-    "8/8/8/5N2/8/p7/8/2NK3k w - - 0 1",
-    "8/3k4/8/8/8/4B3/4KB2/2B5 w - - 0 1",
-
-    // 6-man positions
-    "8/8/1P6/5pr1/8/4R3/7k/2K5 w - - 0 1",
-    "8/2p4P/8/kr6/6R1/8/8/1K6 w - - 0 1",
-    "8/8/3P3k/8/1p6/8/1P6/1K3n2 b - - 0 1",
-
-    // 7-man positions
-    "8/R7/2q5/8/6k1/8/1P5p/K6R w - - 0 124",
-
-    // Mate and stalemate positions
-    "8/8/8/8/8/6k1/6p1/6K1 w - -",
-    "5k2/5P2/5K2/8/8/8/8/8 b - -",
-    "8/8/8/8/8/4k3/4p3/4K3 w - -",
-    "8/8/8/8/8/5K2/8/3Q1k2 b - -",
-    "7k/7P/6K1/8/3B4/8/8/8 b - -",
-
-    // King in the center
-    "8/2p5/8/2kPKp1p/2p4P/2P5/3P4/8 b - - 0 1",
-    "8/8/8/4k3/8/3K4/8/8 w - - 0 1"
-  },
-#endif
-#ifdef LOSERS
-  {
-    "8/4P2p/2pk2p1/1p6/1B2P3/7N/3NKPPP/5B1R b - - 0 22",
-    "8/4P2p/2pk2p1/pp6/1B2P3/7N/3NKPPP/5B1R b - - 0 22",
-    "1k6/1b2p3/8/3P4/8/8/8/1R5K b - - 0 1",
-    "4k3/4p3/8/1r1P3K/B7/8/8/8 b - - 0 1",
-    "rnbq1bnr/pppp1kpp/5p2/2P1p3/2B5/K3P3/PP1P1PPP/RNBQ2NR b - - 0 1",
-    "1nbq1bnr/1ppkpppp/3p4/1r3P1K/p7/2P5/PP1PP1PP/RNBQ1BNR w - - 0 1"
-  },
-#endif
-#ifdef RACE
-  {
-    "8/8/8/8/8/8/krbnNBRK/qrbnNBRQ w - - 0 1",
-    "8/k5K1/1r4Q1/2n2R2/8/8/6B1/8 w - - 4 16"
-  },
-#endif
-#ifdef RELAY
-  {
-    "rnbqkbnr/pppppppp/8/8/8/8/PPPPPPPP/RNBQKBNR w KQkq - 0 1"
-  },
-#endif
-#ifdef THREECHECK
-  {
-    "rnbqkbnr/pppppppp/8/8/8/8/PPPPPPPP/RNBQKBNR w KQkq - 3+3 0 1",
-    "r1bqkb1r/ppp1pppp/2n2n2/3p4/Q7/2P2N2/PP1PPPPP/RNB1KB1R w KQkq - 3+3 0 1"
-  },
-#endif
-};
-
-const int defaultDepth[VARIANT_NB] = {
-  13,
-#ifdef ANTI
-  13,
-#endif
-#ifdef ATOMIC
-  13,
-#endif
-#ifdef CRAZYHOUSE
-  12,
-#endif
-#ifdef HORDE
-  13,
-#endif
-#ifdef KOTH
-  13,
-#endif
-#ifdef LOSERS
-  13,
-#endif
-#ifdef RACE
-  13,
-#endif
-#ifdef RELAY
-  13,
-#endif
-#ifdef THREECHECK
-  13,
-#endif
-=======
 const vector<string> Defaults = {
+  "setoption name UCI_Variant value chess",
   "setoption name UCI_Chess960 value false",
   "rnbqkbnr/pppppppp/8/8/8/8/PPPPPPPP/RNBQKBNR w KQkq - 0 1",
   "r3k2r/p1ppqpb1/bn2pnp1/3PN3/1p2P3/2N2Q1p/PPPBBPPP/R3K2R w KQkq - 0 10",
@@ -321,10 +83,166 @@
   "7k/7P/6K1/8/3B4/8/8/8 b - -",
 
   // Chess 960
+  "setoption name UCI_Variant value chess",
   "setoption name UCI_Chess960 value true",
   "bbqnnrkr/pppppppp/8/8/8/8/PPPPPPPP/BBQNNRKR w KQkq - 0 1 moves g2g3 d7d5 d2d4 c8h3 c1g5 e8d6 g5e7 f7f6",
   "setoption name UCI_Chess960 value false"
->>>>>>> 7aa7dfd4
+
+#if 0
+#ifdef ANTI
+  {
+    "rnbqkbnr/pppppppp/8/8/8/8/PPPPPPPP/RNBQKBNR w KQkq - 0 1",
+    "rn1qkbnr/p1pBpppp/8/8/8/4P3/PPPP1PbP/RNBQK1NR w - - 0 4",
+    "rnbqkbnr/p2p1ppp/8/2p1p3/2pP4/2N3P1/PP2PP1P/R1BQKBNR b - d3 0 5",
+    "rnb1kbn1/p4ppr/8/3q4/1p6/6PB/P3PP1P/R1B1K1NR b - - 1 11",
+    "r7/4rp1p/4p3/p1p5/P1P1P2P/8/2K1NPP1/7R w - - 11 26",
+    "8/8/1r6/p7/P2k4/8/2pp2K1/3k2K1 w - - 4 42",
+
+    // 2-man positions
+    "2K5/8/4r3/8/8/8/8/8 b - - 0 1", // win
+
+    // 3-man positions
+    "8/3nP3/8/8/8/8/7R/8 w - - 0 1", // e8B - win
+    "8/8/8/8/3K4/5K2/8/1r6 w - - 0 1", // draw
+
+    // 5-man positions
+    "8/pb4Pp/8/2p5/8/8/8/8 b - - 0 1", // Bc6 - draw
+    "k7/8/3PN3/p4K2/8/8/8/8 b - - 0 1", // loss
+
+    // 6-man positions
+    "8/3K4/2K5/3K1K2/8/8/3kk3/8 b - - 0 1", // draw
+
+    // Win by having no pieces left
+    "3q4/3k1pp1/7n/5p2/8/4r3/8/8 w - - 0 1",
+
+    // Stalemate
+    "1r6/5k2/8/p4b2/P1p5/8/8/8 w - - 0 1", // less pieces
+    "7b/7P/8/2p5/2P5/8/8/8 w - - 0 1", // equal number of pieces
+    "6bB/5pP1/5P2/8/8/8/8/8 w - - 0 1" // more pieces
+  },
+#endif
+#ifdef ATOMIC
+  {
+    "rnbqkbnr/pppppppp/8/8/8/8/PPPPPPPP/RNBQKBNR w KQkq - 0 1",
+    "rnbqkbnr/ppppp1pp/5p2/8/8/2N2N2/PPPPPPPP/R1BQKB1R b KQkq - 0 1",
+    "2k5/p6p/8/1p2p3/PP1p4/4P3/2P2rPP/K3R3 b - - 0 1",
+    "6k1/1pp3pp/5p2/8/8/2P1P3/5PPP/6K1 w - - 0 1",
+    "8/k7/P7/8/8/6p1/2p3N1/2K5 w - - 0 1",
+    "8/k7/P7/8/8/6p1/2p3N1/2K5 b - - 0 1"
+  },
+#endif
+#ifdef CRAZYHOUSE
+  {
+    "rnbqkbnr/pppppppp/8/8/8/8/PPPPPPPP/RNBQKBNR[] w KQkq - 0 1",
+    "rnbqkb1r/ppp1pppp/5n2/3pP3/8/8/PPPP1PPP/RNBQKBNR[] w KQkq d6 4 3", // en passant
+    "r1bk3r/pppp1Bpp/2n5/4p1N1/4P3/3P4/PPP1p1PP/RNK4R[NQPBqb] b - - 23 12", // repetition detection
+    "r3k2r/pppb1ppp/4n3/2P1Q3/2p1n3/2Pb1N2/PP1NpPPP/R1BqR1K1[BP] w kq - 28 15",
+    "r1b1kb1r/p1p3pp/2pp4/8/4P3/2NR3P/PPP2P1P/5K1R[BBQNnqnppp] b kq - 39 20", // many pieces in hand
+    "r1b1r1k1/ppp1Pppp/8/3p4/3P2P1/PN6/2PBQP1P/q1q~1KB1R[NNbrnp] w - - 42 22", // promoted queen
+    "r3kb1r/1bpppppp/p1N2p2/2NPP3/2PP4/2N2Pb1/P3P1R1/R1Q2KBq[Pn] w kq - 54 28",
+    "7k/Q2P1pp1/2PPpn1p/3p1b2/3P4/P1n1P3/P1n1bPPP/R1B3KR[RRqbnp] w - - 48 25", // promotion
+
+    // Checkmate
+    "r1b2rk1/pppp1ppp/2P2b2/1N6/5N2/4P1K1/P1P4P/1Nrb1b1n~[NPPQQrp] w - - 64 33", // promoted knight
+    "1Rbk3r/p1pQ1ppp/2Bn3n/4p1b1/4Pn2/3p4/PbPP1PPP/3RK1R1[QPPn] b - - 45 23",
+
+    // Stalemate
+    "2R5/3Q2pk/2p1p3/1pP1P1Qp/1P3P1P/p1P1B3/P7/1R2K3[NRBNPBPRNPBN] b - - 98 55",
+  },
+#endif
+#ifdef HORDE
+  {
+    "rnbqkbnr/pppppppp/8/1PP2PP1/PPPPPPPP/PPPPPPPP/PPPPPPPP/PPPPPPPP w kq - 0 1",
+    "pppppppp/pppppppp/pppppppp/pppppppp/1pp2pp1/8/PPPPPPPP/RNBQKBNR w KQ - 0 1",
+    "rnb3r1/1p1p1k2/pPpP1P2/P1PPPPP1/1PP1PP2/PPP5/PPPP1P1P/PPP3qP w - - 0 1",
+    "rnb5/1p1p4/pPpPPk2/P1PP1P2/1PP1PP2/PPP5/PPPP3P/PPP4q w - - 0 30"
+  },
+#endif
+#ifdef KOTH
+  {
+    "rnbqkbnr/pppppppp/8/8/8/8/PPPPPPPP/RNBQKBNR w KQkq - 0 1",
+    "r3k2r/p1ppqpb1/bn2pnp1/3PN3/1p2P3/2N2Q1p/PPPBBPPP/R3K2R w KQkq - 0 10",
+    "8/2p5/3p4/KP5r/1R3p1k/8/4P1P1/8 w - - 0 11",
+    "4rrk1/pp1n3p/3q2pQ/2p1pb2/2PP4/2P3N1/P2B2PP/4RRK1 b - - 7 19",
+    "rq3rk1/ppp2ppp/1bnpb3/3N2B1/3NP3/7P/PPPQ1PP1/2KR3R w - - 7 14",
+    "r1bq1r1k/1pp1n1pp/1p1p4/4p2Q/4Pp2/1BNP4/PPP2PPP/3R1RK1 w - - 2 14",
+    "r3r1k1/2p2ppp/p1p1bn2/8/1q2P3/2NPQN2/PPP3PP/R4RK1 b - - 2 15",
+    "r1bbk1nr/pp3p1p/2n5/1N4p1/2Np1B2/8/PPP2PPP/2KR1B1R w kq - 0 13",
+    "r1bq1rk1/ppp1nppp/4n3/3p3Q/3P4/1BP1B3/PP1N2PP/R4RK1 w - - 1 16",
+    "4r1k1/r1q2ppp/ppp2n2/4P3/5Rb1/1N1BQ3/PPP3PP/R5K1 w - - 1 17",
+    "2rqkb1r/ppp2p2/2npb1p1/1N1Nn2p/2P1PP2/8/PP2B1PP/R1BQK2R b KQ - 0 11",
+    "r1bq1r1k/b1p1npp1/p2p3p/1p6/3PP3/1B2NN2/PP3PPP/R2Q1RK1 w - - 1 16",
+    "3r1rk1/p5pp/bpp1pp2/8/q1PP1P2/b3P3/P2NQRPP/1R2B1K1 b - - 6 22",
+    "r1q2rk1/2p1bppp/2Pp4/p6b/Q1PNp3/4B3/PP1R1PPP/2K4R w - - 2 18",
+    "4k2r/1pb2ppp/1p2p3/1R1p4/3P4/2r1PN2/P4PPP/1R4K1 b - - 3 22",
+    "3q2k1/pb3p1p/4pbp1/2r5/PpN2N2/1P2P2P/5PP1/Q2R2K1 b - - 4 26",
+    "6k1/6p1/6Pp/ppp5/3pn2P/1P3K2/1PP2P2/3N4 b - - 0 1",
+    "3b4/5kp1/1p1p1p1p/pP1PpP1P/P1P1P3/3KN3/8/8 w - - 0 1",
+    "2K5/p7/7P/5pR1/8/5k2/r7/8 w - - 0 1",
+    "8/6pk/1p6/8/PP3p1p/5P2/4KP1q/3Q4 w - - 0 1",
+    "7k/3p2pp/4q3/8/4Q3/5Kp1/P6b/8 w - - 0 1",
+    "8/1p3pp1/7p/5P1P/2k3P1/8/2K2P2/8 w - - 0 1",
+    "8/pp2r1k1/2p1p3/3pP2p/1P1P1P1P/P5KR/8/8 w - - 0 1",
+    "8/3p4/p1bk3p/Pp6/1Kp1PpPp/2P2P1P/2P5/5B2 b - - 0 1",
+    "5k2/7R/4P2p/5K2/p1r2P1p/8/8/8 b - - 0 1",
+    "6k1/6p1/P6p/r1N5/5p2/7P/1b3PP1/4R1K1 w - - 0 1",
+    "1r3k2/4q3/2Pp3b/3Bp3/2Q2p2/1p1P2P1/1P2KP2/3N4 w - - 0 1",
+    "6k1/4pp1p/3p2p1/P1pPb3/R7/1r2P1PP/3B1P2/6K1 w - - 0 1",
+    "8/3p3B/5p2/5P2/p7/PP5b/k7/6K1 w - - 0 1",
+
+    // 5-man positions
+    "8/8/8/8/5kp1/P7/8/1K1N4 w - - 0 1",
+    "8/8/8/5N2/8/p7/8/2NK3k w - - 0 1",
+    "8/3k4/8/8/8/4B3/4KB2/2B5 w - - 0 1",
+
+    // 6-man positions
+    "8/8/1P6/5pr1/8/4R3/7k/2K5 w - - 0 1",
+    "8/2p4P/8/kr6/6R1/8/8/1K6 w - - 0 1",
+    "8/8/3P3k/8/1p6/8/1P6/1K3n2 b - - 0 1",
+
+    // 7-man positions
+    "8/R7/2q5/8/6k1/8/1P5p/K6R w - - 0 124",
+
+    // Mate and stalemate positions
+    "8/8/8/8/8/6k1/6p1/6K1 w - -",
+    "5k2/5P2/5K2/8/8/8/8/8 b - -",
+    "8/8/8/8/8/4k3/4p3/4K3 w - -",
+    "8/8/8/8/8/5K2/8/3Q1k2 b - -",
+    "7k/7P/6K1/8/3B4/8/8/8 b - -",
+
+    // King in the center
+    "8/2p5/8/2kPKp1p/2p4P/2P5/3P4/8 b - - 0 1",
+    "8/8/8/4k3/8/3K4/8/8 w - - 0 1"
+  },
+#endif
+#ifdef LOSERS
+  {
+    "8/4P2p/2pk2p1/1p6/1B2P3/7N/3NKPPP/5B1R b - - 0 22",
+    "8/4P2p/2pk2p1/pp6/1B2P3/7N/3NKPPP/5B1R b - - 0 22",
+    "1k6/1b2p3/8/3P4/8/8/8/1R5K b - - 0 1",
+    "4k3/4p3/8/1r1P3K/B7/8/8/8 b - - 0 1",
+    "rnbq1bnr/pppp1kpp/5p2/2P1p3/2B5/K3P3/PP1P1PPP/RNBQ2NR b - - 0 1",
+    "1nbq1bnr/1ppkpppp/3p4/1r3P1K/p7/2P5/PP1PP1PP/RNBQ1BNR w - - 0 1"
+  },
+#endif
+#ifdef RACE
+  {
+    "8/8/8/8/8/8/krbnNBRK/qrbnNBRQ w - - 0 1",
+    "8/k5K1/1r4Q1/2n2R2/8/8/6B1/8 w - - 4 16"
+  },
+#endif
+#ifdef RELAY
+  {
+    "rnbqkbnr/pppppppp/8/8/8/8/PPPPPPPP/RNBQKBNR w KQkq - 0 1"
+  },
+#endif
+#ifdef THREECHECK
+  {
+    "rnbqkbnr/pppppppp/8/8/8/8/PPPPPPPP/RNBQKBNR w KQkq - 3+3 0 1",
+    "r1bqkb1r/ppp1pppp/2n2n2/3p4/Q7/2P2N2/PP1PPPPP/RNB1KB1R w KQkq - 3+3 0 1"
+  },
+#endif
+#endif
 };
 
 } // namespace
@@ -346,37 +264,17 @@
   vector<string> fens, list;
   string go, token;
 
-  uint64_t nodes = 0;
-  TimePoint elapsed = now();
-  Position pos;
-
-  string varname   = (!isdigit((is >> ws).peek()) && is >> token) ? token : Options["UCI_Variant"];
-  Variant variant  = varname == "all" ? CHESS_VARIANT : UCI::variant_from_name(varname);
-  streampos args = is.tellg();
-
-  do {
-  Variant mainVariant = main_variant(variant);
-
   // Assign default values to missing arguments
   string ttSize    = (is >> token) ? token : "16";
   string threads   = (is >> token) ? token : "1";
-  string limit     = (is >> token) ? token : to_string(defaultDepth[mainVariant]);
+  string limit     = (is >> token) ? token : "13";
   string fenFile   = (is >> token) ? token : "default";
   string limitType = (is >> token) ? token : "depth";
 
   go = "go " + limitType + " " + limit;
 
   if (fenFile == "default")
-  {
-      fens = Defaults[mainVariant];
-#ifdef LOSERS
-      if (variant == LOSERS_VARIANT)
-      {
-          vector<string> chessFens = Defaults[CHESS_VARIANT];
-          fens.insert(fens.begin(), chessFens.begin(), chessFens.end());
-      }
-#endif
-  }
+      fens = Defaults;
 
   else if (fenFile == "current")
       fens.push_back(current.fen());
@@ -399,21 +297,9 @@
       file.close();
   }
 
-<<<<<<< HEAD
-  for (size_t i = 0; i < fens.size(); ++i)
-  {
-      StateListPtr states(new std::deque<StateInfo>(1));
-      pos.set(fens[i], Options["UCI_Chess960"], variant, &states->back(), Threads.main());
-
-      cerr << "\nPosition: " << i + 1 << '/' << fens.size() << endl;
-
-      if (limitType == "perft")
-          nodes += Search::perft(pos, limits.depth * ONE_PLY);
-=======
   list.emplace_back("ucinewgame");
   list.emplace_back("setoption name Threads value " + threads);
   list.emplace_back("setoption name Hash value " + ttSize);
->>>>>>> 7aa7dfd4
 
   for (const string& fen : fens)
       if (fen.find("setoption") != string::npos)
@@ -423,16 +309,6 @@
           list.emplace_back("position fen " + fen);
           list.emplace_back(go);
       }
-<<<<<<< HEAD
-  }
-
-  } while (varname == "all" && ++variant < SUBVARIANT_NB && (is.clear(), is.seekg(args)));
-
-  elapsed = now() - elapsed + 1; // Ensure positivity to avoid a 'divide by zero'
-
-  dbg_print(); // Just before exiting
-=======
->>>>>>> 7aa7dfd4
 
   return list;
 }