--- conflicted
+++ resolved
@@ -50,15 +50,11 @@
   }
 
 private:
-<<<<<<< HEAD
 #ifdef CRAZYHOUSE
-  Value table[COLOR_NB][SQUARE_NB+1][SQUARE_NB];
+  int table[COLOR_NB][SQUARE_NB+1][SQUARE_NB];
 #else
-  Value table[COLOR_NB][SQUARE_NB][SQUARE_NB];
+  int table[COLOR_NB][SQUARE_NB][SQUARE_NB];
 #endif
-=======
-  int table[COLOR_NB][SQUARE_NB][SQUARE_NB];
->>>>>>> b48439e9
 };
 
 
