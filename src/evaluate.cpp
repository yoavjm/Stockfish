/*
  Stockfish, a UCI chess playing engine derived from Glaurung 2.1
  Copyright (C) 2004-2008 Tord Romstad (Glaurung author)
  Copyright (C) 2008-2015 Marco Costalba, Joona Kiiski, Tord Romstad
  Copyright (C) 2015-2017 Marco Costalba, Joona Kiiski, Gary Linscott, Tord Romstad

  Stockfish is free software: you can redistribute it and/or modify
  it under the terms of the GNU General Public License as published by
  the Free Software Foundation, either version 3 of the License, or
  (at your option) any later version.

  Stockfish is distributed in the hope that it will be useful,
  but WITHOUT ANY WARRANTY; without even the implied warranty of
  MERCHANTABILITY or FITNESS FOR A PARTICULAR PURPOSE.  See the
  GNU General Public License for more details.

  You should have received a copy of the GNU General Public License
  along with this program.  If not, see <http://www.gnu.org/licenses/>.
*/

#include <algorithm>
#include <cassert>
#include <cstring>   // For std::memset
#include <iomanip>
#include <sstream>

#include "bitboard.h"
#include "evaluate.h"
#include "material.h"
#include "pawns.h"

namespace {

  const Bitboard Center      = (FileDBB | FileEBB) & (Rank4BB | Rank5BB);
  const Bitboard QueenSide   = FileABB | FileBBB | FileCBB | FileDBB;
  const Bitboard CenterFiles = FileCBB | FileDBB | FileEBB | FileFBB;
  const Bitboard KingSide    = FileEBB | FileFBB | FileGBB | FileHBB;

  const Bitboard KingFlank[FILE_NB] = {
    QueenSide, QueenSide, QueenSide, CenterFiles, CenterFiles, KingSide, KingSide, KingSide
  };

  namespace Trace {

    enum Tracing {NO_TRACE, TRACE};

    enum Term { // The first 8 entries are for PieceType
      MATERIAL = 8, IMBALANCE, MOBILITY, THREAT, PASSED, SPACE, INITIATIVE, TOTAL, TERM_NB
    };

    double scores[TERM_NB][COLOR_NB][PHASE_NB];

    double to_cp(Value v) { return double(v) / PawnValueEg; }

    void add(int idx, Color c, Score s) {
      scores[idx][c][MG] = to_cp(mg_value(s));
      scores[idx][c][EG] = to_cp(eg_value(s));
    }

    void add(int idx, Score w, Score b = SCORE_ZERO) {
      add(idx, WHITE, w); add(idx, BLACK, b);
    }

    std::ostream& operator<<(std::ostream& os, Term t) {

      if (t == MATERIAL || t == IMBALANCE || t == Term(PAWN) || t == INITIATIVE || t == TOTAL)
          os << "  ---   --- |   ---   --- | ";
      else
          os << std::setw(5) << scores[t][WHITE][MG] << " "
             << std::setw(5) << scores[t][WHITE][EG] << " | "
             << std::setw(5) << scores[t][BLACK][MG] << " "
             << std::setw(5) << scores[t][BLACK][EG] << " | ";

      os << std::setw(5) << scores[t][WHITE][MG] - scores[t][BLACK][MG] << " "
         << std::setw(5) << scores[t][WHITE][EG] - scores[t][BLACK][EG] << " \n";

      return os;
    }
  }

  using namespace Trace;

  // Evaluation class contains various information computed and collected
  // by the evaluation functions.
  template<Tracing T = NO_TRACE>
  class Evaluation {

  public:
    Evaluation() = delete;
    Evaluation(const Position& p) : pos(p) {}
    Evaluation& operator=(const Evaluation&) = delete;

    Value value();

  private:
    // Evaluation helpers (used when calling value())
    template<Color Us> void initialize();
    template<Color Us> Score evaluate_king();
    template<Color Us> Score evaluate_threats();
    template<Color Us> Score evaluate_passed_pawns();
    template<Color Us> Score evaluate_space();
    template<Color Us, PieceType Pt> Score evaluate_pieces();
    ScaleFactor evaluate_scale_factor(Value eg);
    Score evaluate_initiative(Value eg);

    // Data members
    const Position& pos;
    Material::Entry* me;
    Pawns::Entry* pe;
    Bitboard mobilityArea[COLOR_NB];
    Score mobility[COLOR_NB] = { SCORE_ZERO, SCORE_ZERO };

    // attackedBy[color][piece type] is a bitboard representing all squares
    // attacked by a given color and piece type (can be also ALL_PIECES).
    Bitboard attackedBy[COLOR_NB][PIECE_TYPE_NB];

    // attackedBy2[color] are the squares attacked by 2 pieces of a given color,
    // possibly via x-ray or by one pawn and one piece. Diagonal x-ray through
    // pawn or squares attacked by 2 pawns are not explicitly added.
    Bitboard attackedBy2[COLOR_NB];

    // kingRing[color] is the zone around the king which is considered
    // by the king safety evaluation. This consists of the squares directly
    // adjacent to the king, and (only for a king on its first rank) the
    // squares two ranks in front of the king. For instance, if black's king
    // is on g8, kingRing[BLACK] is a bitboard containing the squares f8, h8,
    // f7, g7, h7, f6, g6 and h6.
    Bitboard kingRing[COLOR_NB];

    // kingAttackersCount[color] is the number of pieces of the given color
    // which attack a square in the kingRing of the enemy king.
    int kingAttackersCount[COLOR_NB];

    // kingAttackersWeight[color] is the sum of the "weights" of the pieces of the
    // given color which attack a square in the kingRing of the enemy king. The
    // weights of the individual piece types are given by the elements in the
    // KingAttackWeights array.
    int kingAttackersWeight[COLOR_NB];

    // kingAdjacentZoneAttacksCount[color] is the number of attacks by the given
    // color to squares directly adjacent to the enemy king. Pieces which attack
    // more than one square are counted multiple times. For instance, if there is
    // a white knight on g5 and black's king is on g8, this white knight adds 2
    // to kingAdjacentZoneAttacksCount[WHITE].
    int kingAdjacentZoneAttacksCount[COLOR_NB];
  };

  #define V(v) Value(v)
  #define S(mg, eg) make_score(mg, eg)

  // MobilityBonus[PieceType-2][attacked] contains bonuses for middle and end game,
  // indexed by piece type and number of attacked squares in the mobility area.
  const Score MobilityBonus[VARIANT_NB][4][32] = {
    {
    { S(-75,-76), S(-57,-54), S( -9,-28), S( -2,-10), S(  6,  5), S( 14, 12), // Knights
      S( 22, 26), S( 29, 29), S( 36, 29) },
    { S(-48,-59), S(-20,-23), S( 16, -3), S( 26, 13), S( 38, 24), S( 51, 42), // Bishops
      S( 55, 54), S( 63, 57), S( 63, 65), S( 68, 73), S( 81, 78), S( 81, 86),
      S( 91, 88), S( 98, 97) },
    { S(-58,-76), S(-27,-18), S(-15, 28), S(-10, 55), S( -5, 69), S( -2, 82), // Rooks
      S(  9,112), S( 16,118), S( 30,132), S( 29,142), S( 32,155), S( 38,165),
      S( 46,166), S( 48,169), S( 58,171) },
    { S(-39,-36), S(-21,-15), S(  3,  8), S(  3, 18), S( 14, 34), S( 22, 54), // Queens
      S( 28, 61), S( 41, 73), S( 43, 79), S( 48, 92), S( 56, 94), S( 60,104),
      S( 60,113), S( 66,120), S( 67,123), S( 70,126), S( 71,133), S( 73,136),
      S( 79,140), S( 88,143), S( 88,148), S( 99,166), S(102,170), S(102,175),
      S(106,184), S(109,191), S(113,206), S(116,212) }
    },
#ifdef ANTI
    {
      { S(-150,-152), S(-112,-108), S(-18,-52), S( -4,-20), S( 12, 10), S( 30, 22), // Knights
        S(  44,  52), S(  60,  56), S( 72, 58) },
      { S(-96,-116), S(-42,-38), S( 32, -4), S( 52, 24), S( 74, 44), S(102, 84), // Bishops
        S(108, 108), S(126,116), S(130,126), S(142,140), S(158,148), S(162,172),
        S(184, 180), S(194,188) },
      { S(-112,-156), S(-50,-36), S(-22, 52), S(-10,110), S( -8,140), S( -2,162), // Rooks
        S(  16, 218), S( 28,240), S( 42,256), S( 46,286), S( 62,308), S( 64,320),
        S(  86, 330), S( 98,336), S(118,338) },
      { S(-80,-70), S(-50,-24), S(  4, 14), S(  8, 38), S( 28, 74), S( 48,110), // Queens
        S( 50,124), S( 80,152), S( 86,158), S( 94,174), S(108,188), S(112,204),
        S(120,222), S(140,232), S(144,236), S(146,244), S(150,256), S(154,260),
        S(170,266), S(188,272), S(198,280), S(216,314), S(224,316), S(226,322),
        S(236,348), S(238,354), S(246,382), S(256,398) }
    },
#endif
#ifdef ATOMIC
    {
      { S(-85,-78), S(-78,-63), S(-35,-40), S( -2,-24), S( 14,  8), S( 23, 25), // Knights
        S( 39, 26), S( 30, 23), S( 36, 29) },
      { S(-55,-64), S(-17,-34), S( 13, -9), S( 24, 20), S( 22, 25), S( 57, 38), // Bishops
        S( 32, 52), S( 67, 66), S( 52, 52), S( 57, 74), S( 73, 77), S( 85, 81),
        S( 92, 90), S(110, 86) },
      { S(-60,-73), S(-33,-28), S(-18,  9), S(-19, 30), S(-19, 58), S( 20, 77), // Rooks
        S( 12,106), S( 11,133), S( 21,134), S( 33,165), S( 34,169), S( 39,183),
        S( 25,171), S( 61,181), S( 58,158) },
      { S(-43,-43), S(-14,-16), S( -5,  1), S(  0, 23), S(  6, 24), S( 24, 58), // Queens
        S( 20, 55), S( 31, 67), S( 47, 90), S( 28, 79), S( 47, 89), S( 69,104),
        S( 64,111), S( 75,128), S( 72,114), S( 48,132), S( 58,130), S( 76,134),
        S( 84,124), S(109,131), S(114,143), S(103,140), S(105,146), S(109,165),
        S(116,156), S(127,176), S(130,174), S(129,204) }
    },
#endif
#ifdef CRAZYHOUSE
    {
      { S(-126, -96), S(-103,-31), S(-90,-27), S(-40,  3), S(  0,  3), S(  4,  0), // Knights
        S(  20,  12), S(  15, 33), S( 50, 46) },
      { S(-156, -79), S(-115,-43), S( 42,-14), S( 35, 26), S( 64, 26), S( 74, 38), // Bishops
        S(  70,  46), S(  83, 71), S( 70, 68), S( 66, 80), S( 64, 68), S( 70, 77),
        S(  97,  92), S(  89, 98) },
      { S( -53, -53), S( -22, -8), S(-48, 30), S(-14, 57), S( -4, 77), S( 11, 87), // Rooks
        S(   7, 115), S(  12,123), S( 27,120), S(  6,140), S( 55,156), S( 18,161),
        S(  51, 161), S(  54,171), S( 52,166) },
      { S( -26, -56), S( -24,-14), S(  7, 14), S(  8, 15), S( 18, 34), S( 14, 41), // Queens
        S(  28,  58), S(  33, 66), S( 40, 70), S( 47, 74), S( 50,100), S( 52,106),
        S(  59, 111), S(  50, 95), S( 60,115), S( 61,126), S( 75,144), S( 82,119),
        S(  95, 137), S( 102,138), S(100,142), S(119,154), S(129,156), S(107,156),
        S( 111, 177), S( 115,181), S(124,197), S(124,199) }
    },
#endif
#ifdef EXTINCTION
    {
      { S(-126, -96), S(-103,-31), S(-90,-27), S(-40,  3), S(  0,  3), S(  4,  0), // Knights
        S(  20,  12), S(  15, 33), S( 50, 46) },
      { S(-156, -79), S(-115,-43), S( 42,-14), S( 35, 26), S( 64, 26), S( 74, 38), // Bishops
        S(  70,  46), S(  83, 71), S( 70, 68), S( 66, 80), S( 64, 68), S( 70, 77),
        S(  97,  92), S(  89, 98) },
      { S( -53, -53), S( -22, -8), S(-48, 30), S(-14, 57), S( -4, 77), S( 11, 87), // Rooks
        S(   7, 115), S(  12,123), S( 27,120), S(  6,140), S( 55,156), S( 18,161),
        S(  51, 161), S(  54,171), S( 52,166) },
      { S( -26, -56), S( -24,-14), S(  7, 14), S(  8, 15), S( 18, 34), S( 14, 41), // Queens
        S(  28,  58), S(  33, 66), S( 40, 70), S( 47, 74), S( 50,100), S( 52,106),
        S(  59, 111), S(  50, 95), S( 60,115), S( 61,126), S( 75,144), S( 82,119),
        S(  95, 137), S( 102,138), S(100,142), S(119,154), S(129,156), S(107,156),
        S( 111, 177), S( 115,181), S(124,197), S(124,199) }
    },
#endif
#ifdef HORDE
    {
      { S(-126,-90), S( -7,-22), S( -46,-25), S( 19,7), S( -53, 71), S( 31, -1), // Knights
        S(  -6, 51), S(-12, 47), S( -9, -56) },
      { S( -46,-2), S(30,66), S( 18, -27), S( 86, 21), S( 65, 11), S(147, 45), // Bishops
        S(  98, 38), S( 95, 52), S(122, 45), S( 95, 33), S( 89,103), S( 85, -9),
        S( 105, 70), S(131, 82) },
      { S( -56,-78), S(-25,-18), S(-11, 26), S( -5, 55), S( -4, 70), S( -1, 81), // Rooks
        S(   8,109), S( 14,120), S( 21,128), S( 23,143), S( 31,154), S( 32,160),
        S(  43,165), S( 49,168), S( 59,169) },
      { S( -40,-35), S(-25,-12), S(  2,  7), S(  4, 19), S( 14, 37), S( 24, 55), // Queens
        S(  25, 62), S( 40, 76), S( 43, 79), S( 47, 87), S( 54, 94), S( 56,102),
        S(  60,111), S( 70,116), S( 72,118), S( 73,122), S( 75,128), S( 77,130),
        S(  85,133), S( 94,136), S( 99,140), S(108,157), S(112,158), S(113,161),
        S( 118,174), S(119,177), S(123,191), S(128,199) }
    },
#endif
#ifdef KOTH
    {
      { S(-75,-76), S(-56,-54), S( -9,-26), S( -2,-10), S(  6,  5), S( 15, 11), // Knights
        S( 22, 26), S( 30, 28), S( 36, 29) },
      { S(-48,-58), S(-21,-19), S( 16, -2), S( 26, 12), S( 37, 22), S( 51, 42), // Bishops
        S( 54, 54), S( 63, 58), S( 65, 63), S( 71, 70), S( 79, 74), S( 81, 86),
        S( 92, 90), S( 97, 94) },
      { S(-56,-78), S(-25,-18), S(-11, 26), S( -5, 55), S( -4, 70), S( -1, 81), // Rooks
        S(  8,109), S( 14,120), S( 21,128), S( 23,143), S( 31,154), S( 32,160),
        S( 43,165), S( 49,168), S( 59,169) },
      { S(-40,-35), S(-25,-12), S(  2,  7), S(  4, 19), S( 14, 37), S( 24, 55), // Queens
        S( 25, 62), S( 40, 76), S( 43, 79), S( 47, 87), S( 54, 94), S( 56,102),
        S( 60,111), S( 70,116), S( 72,118), S( 73,122), S( 75,128), S( 77,130),
        S( 85,133), S( 94,136), S( 99,140), S(108,157), S(112,158), S(113,161),
        S(118,174), S(119,177), S(123,191), S(128,199) }
    },
#endif
#ifdef LOSERS
    {
      { S(-75,-76), S(-56,-54), S( -9,-26), S( -2,-10), S(  6,  5), S( 15, 11), // Knights
        S( 22, 26), S( 30, 28), S( 36, 29) },
      { S(-48,-58), S(-21,-19), S( 16, -2), S( 26, 12), S( 37, 22), S( 51, 42), // Bishops
        S( 54, 54), S( 63, 58), S( 65, 63), S( 71, 70), S( 79, 74), S( 81, 86),
        S( 92, 90), S( 97, 94) },
      { S(-56,-78), S(-25,-18), S(-11, 26), S( -5, 55), S( -4, 70), S( -1, 81), // Rooks
        S(  8,109), S( 14,120), S( 21,128), S( 23,143), S( 31,154), S( 32,160),
        S( 43,165), S( 49,168), S( 59,169) },
      { S(-40,-35), S(-25,-12), S(  2,  7), S(  4, 19), S( 14, 37), S( 24, 55), // Queens
        S( 25, 62), S( 40, 76), S( 43, 79), S( 47, 87), S( 54, 94), S( 56,102),
        S( 60,111), S( 70,116), S( 72,118), S( 73,122), S( 75,128), S( 77,130),
        S( 85,133), S( 94,136), S( 99,140), S(108,157), S(112,158), S(113,161),
        S(118,174), S(119,177), S(123,191), S(128,199) }
    },
#endif
#ifdef RACE
    {
      { S(-132,-117), S( -89,-110), S(-13,-49), S(-11,-15), S(-10,-30), S( 29, 17), // Knights
        S(  13,  32), S(  79,  69), S(109, 79) },
      { S(-101,-119), S( -19, -27), S( 27, -9), S( 35, 30), S( 62, 31), S(115, 72), // Bishops
        S(  91,  99), S( 138, 122), S(129,119), S(158,156), S(153,162), S(143,189),
        S( 172, 181), S( 196, 204) },
      { S(-131,-162), S( -57, -37), S( -8, 47), S( 12, 93), S(  3,127), S( 10,139), // Rooks
        S(   3, 240), S(  18, 236), S( 44,251), S( 44,291), S( 49,301), S( 67,316),
        S( 100, 324), S(  97, 340), S(110,324) },
      { S( -87, -68), S( -73,  -2), S( -7,  9), S( -5, 16), S( 39, 76), S( 39,118), // Queens
        S(  64, 131), S(  86, 169), S( 86,175), S( 78,166), S( 97,195), S(123,216),
        S( 137, 200), S( 155, 247), S(159,260), S(136,252), S(156,279), S(160,251),
        S( 165, 251), S( 194, 267), S(204,271), S(216,331), S(226,304), S(223,295),
        S( 239, 316), S( 228, 365), S(240,385), S(249,377) }
    },
#endif
#ifdef RELAY
    {
      { S(-75,-76), S(-56,-54), S( -9,-26), S( -2,-10), S(  6,  5), S( 15, 11), // Knights
        S( 22, 26), S( 30, 28), S( 36, 29) },
      { S(-48,-58), S(-21,-19), S( 16, -2), S( 26, 12), S( 37, 22), S( 51, 42), // Bishops
        S( 54, 54), S( 63, 58), S( 65, 63), S( 71, 70), S( 79, 74), S( 81, 86),
        S( 92, 90), S( 97, 94) },
      { S(-56,-78), S(-25,-18), S(-11, 26), S( -5, 55), S( -4, 70), S( -1, 81), // Rooks
        S(  8,109), S( 14,120), S( 21,128), S( 23,143), S( 31,154), S( 32,160),
        S( 43,165), S( 49,168), S( 59,169) },
      { S(-40,-35), S(-25,-12), S(  2,  7), S(  4, 19), S( 14, 37), S( 24, 55), // Queens
        S( 25, 62), S( 40, 76), S( 43, 79), S( 47, 87), S( 54, 94), S( 56,102),
        S( 60,111), S( 70,116), S( 72,118), S( 73,122), S( 75,128), S( 77,130),
        S( 85,133), S( 94,136), S( 99,140), S(108,157), S(112,158), S(113,161),
        S(118,174), S(119,177), S(123,191), S(128,199) }
    },
#endif
#ifdef THREECHECK
    {
      { S(-74,-76), S(-55,-54), S( -9,-26), S( -2,-10), S(  6,  5), S( 15, 11), // Knights
        S( 22, 26), S( 31, 27), S( 37, 29) },
      { S(-49,-56), S(-23,-18), S( 15, -2), S( 25, 12), S( 36, 22), S( 50, 42), // Bishops
        S( 53, 54), S( 64, 57), S( 67, 63), S( 71, 68), S( 84, 76), S( 79, 87),
        S( 95, 91), S( 98, 93) },
      { S(-57,-76), S(-25,-18), S(-11, 25), S( -5, 53), S( -4, 70), S( -1, 78), // Rooks
        S(  8,111), S( 14,116), S( 22,125), S( 24,148), S( 31,159), S( 31,173),
        S( 44,163), S( 50,162), S( 56,168) },
      { S(-42,-35), S(-25,-12), S(  2,  7), S(  4, 19), S( 14, 37), S( 24, 53), // Queens
        S( 26, 63), S( 39, 80), S( 42, 77), S( 48, 88), S( 53, 96), S( 57, 96),
        S( 61,108), S( 71,116), S( 70,116), S( 74,125), S( 75,133), S( 78,133),
        S( 85,137), S( 97,135), S(103,141), S(107,165), S(109,153), S(115,162),
        S(119,164), S(121,184), S(121,192), S(131,203) }
    },
#endif
#ifdef TWOKINGS
    {
      { S(-75,-76), S(-57,-54), S( -9,-28), S( -2,-10), S(  6,  5), S( 14, 12), // Knights
        S( 22, 26), S( 29, 29), S( 36, 29) },
      { S(-48,-59), S(-20,-23), S( 16, -3), S( 26, 13), S( 38, 24), S( 51, 42), // Bishops
        S( 55, 54), S( 63, 57), S( 63, 65), S( 68, 73), S( 81, 78), S( 81, 86),
        S( 91, 88), S( 98, 97) },
      { S(-58,-76), S(-27,-18), S(-15, 28), S(-10, 55), S( -5, 69), S( -2, 82), // Rooks
        S(  9,112), S( 16,118), S( 30,132), S( 29,142), S( 32,155), S( 38,165),
        S( 46,166), S( 48,169), S( 58,171) },
      { S(-39,-36), S(-21,-15), S(  3,  8), S(  3, 18), S( 14, 34), S( 22, 54), // Queens
        S( 28, 61), S( 41, 73), S( 43, 79), S( 48, 92), S( 56, 94), S( 60,104),
        S( 60,113), S( 66,120), S( 67,123), S( 70,126), S( 71,133), S( 73,136),
        S( 79,140), S( 88,143), S( 88,148), S( 99,166), S(102,170), S(102,175),
        S(106,184), S(109,191), S(113,206), S(116,212) }
    },
#endif
  };

  // Outpost[knight/bishop][supported by pawn] contains bonuses for minor
  // pieces if they can reach an outpost square, bigger if that square is
  // supported by a pawn. If the minor piece occupies an outpost square
  // then score is doubled.
  const Score Outpost[][2] = {
    { S(22, 6), S(36,12) }, // Knight
    { S( 9, 2), S(15, 5) }  // Bishop
  };

  // RookOnFile[semiopen/open] contains bonuses for each rook when there is no
  // friendly pawn on the rook file.
  const Score RookOnFile[] = { S(20, 7), S(45, 20) };

  // ThreatByMinor/ByRook[attacked PieceType] contains bonuses according to
  // which piece type attacks which one. Attacks on lesser pieces which are
  // pawn-defended are not considered.
  const Score ThreatByMinor[PIECE_TYPE_NB] = {
    S(0, 0), S(0, 33), S(45, 43), S(46, 47), S(72, 107), S(48, 118)
  };

  const Score ThreatByRook[PIECE_TYPE_NB] = {
    S(0, 0), S(0, 25), S(40, 62), S(40, 59), S(0, 34), S(35, 48)
  };

  // ThreatByKing[on one/on many] contains bonuses for king attacks on
  // pawns or pieces which are not pawn-defended.
  const Score ThreatByKing[] = { S(3, 62), S(9, 138) };

  // Passed[variant][mg/eg][Rank] contains midgame and endgame bonuses for passed pawns.
  // We don't use a Score because we process the two components independently.
  const Value Passed[VARIANT_NB][2][RANK_NB] = {
    {
      { V(5), V( 5), V(31), V(73), V(166), V(252) },
      { V(7), V(14), V(38), V(73), V(166), V(252) }
    },
#ifdef ANTI
    {
      { V(5), V( 5), V(31), V(73), V(166), V(252) },
      { V(7), V(14), V(38), V(73), V(166), V(252) }
    },
#endif
#ifdef ATOMIC
    {
      { V(95), V(118), V(94), V(142), V(196), V(204) },
      { V(86), V( 43), V(61), V( 62), V(150), V(256) }
    },
#endif
#ifdef CRAZYHOUSE
    {
      { V(15), V(23), V(13), V( 88), V(177), V(229) },
      { V(27), V(13), V(19), V(111), V(140), V(203) }
    },
#endif
#ifdef EXTINCTION
    {
      { V(5), V( 5), V(31), V(73), V(166), V(252) },
      { V(7), V(14), V(38), V(73), V(166), V(252) }
    },
#endif
#ifdef HORDE
    {
      { V(-66), V(-25), V( 66), V(68), V( 72), V(250) },
      { V( 10), V(  7), V(-12), V(81), V(210), V(258) }
    },
#endif
#ifdef KOTH
    {
      { V(5), V( 5), V(31), V(73), V(166), V(252) },
      { V(7), V(14), V(38), V(73), V(166), V(252) }
    },
#endif
#ifdef LOSERS
    {
      { V(5), V( 5), V(31), V(73), V(166), V(252) },
      { V(7), V(14), V(38), V(73), V(166), V(252) }
    },
#endif
#ifdef RACE
    {},
#endif
#ifdef RELAY
    {
      { V(5), V( 5), V(31), V(73), V(166), V(252) },
      { V(7), V(14), V(38), V(73), V(166), V(252) }
    },
#endif
#ifdef THREECHECK
    {
      { V(5), V( 5), V(31), V(73), V(166), V(252) },
      { V(7), V(14), V(38), V(73), V(166), V(252) }
    },
#endif
#ifdef TWOKINGS
    {
      { V(5), V( 5), V(31), V(73), V(166), V(252) },
      { V(7), V(14), V(38), V(73), V(166), V(252) }
    },
#endif
  };

#ifdef THREECHECK
  const Score ChecksGivenBonus[CHECKS_NB] = {
      S(0, 0),
      S(444, 181),
      S(2425, 603),
      S(0, 0)
  };
#endif

#ifdef KOTH
  const Score KothDistanceBonus[6] = {
    S(1949, 1934), S(454, 364), S(151, 158), S(75, 85), S(42, 49), S(0, 0)
  };
  const Score KothSafeCenter = S(163, 207);
#endif

#ifdef ANTI
  const Score PieceCountAnti    = S(119, 123);
  const Score ThreatsAnti[]     = { S(192, 203), S(411, 322) };
  const Score AttacksAnti[2][2][PIECE_TYPE_NB] = {
    {
      { S( 30, 141), S( 26,  94), S(161, 105), S( 70, 123), S( 61,  72), S( 78, 12), S(139, 115) },
      { S( 56,  89), S( 82, 107), S(114,  93), S(110, 115), S(188, 112), S( 73, 59), S(122,  59) }
    },
    {
      { S(119, 142), S( 99, 105), S(123, 193), S(142,  37), S(118,  96), S( 50, 12), S( 91,  85) },
      { S( 58,  81), S( 66, 110), S(105, 153), S(100, 143), S(140, 113), S(145, 73), S(153, 154) }
    }
  };
#endif

#ifdef LOSERS
  const Score ThreatsLosers[]     = { S(216, 279), S(441, 341) };
  const Score AttacksLosers[2][2][PIECE_TYPE_NB] = {
    {
      { S( 27, 140), S( 23,  95), S(160, 112), S( 78, 129), S( 65,  75), S( 70, 13), S(146, 123) },
      { S( 58,  82), S( 80, 112), S(124,  87), S(103, 110), S(185, 107), S( 72, 60), S(126,  62) }
    },
    {
      { S(111, 127), S(102,  95), S(121, 183), S(140,  37), S(120,  99), S( 55, 11), S( 88,  93) },
      { S( 56,  69), S( 72, 124), S(109, 154), S( 98, 149), S(129, 113), S(147, 72), S(157, 152) }
    }
  };
#endif

#ifdef CRAZYHOUSE
  const int KingDangerInHand[PIECE_TYPE_NB] = {
    83, 17, 203, 64, 156, 146
  };
#endif

#ifdef RACE
  // Bonus for distance of king from 8th rank
  const Score KingRaceBonus[RANK_NB] = {
    S(14282, 14493), S(6369, 5378), S(4224, 3557), S(2633, 2219),
    S( 1614,  1456), S( 975,  885), S( 528,  502), S(   0,    0)
  };
#endif

  // PassedFile[File] contains a bonus according to the file of a passed pawn
  const Score PassedFile[FILE_NB] = {
    S(  9, 10), S( 2, 10), S( 1, -8), S(-20,-12),
    S(-20,-12), S( 1, -8), S( 2, 10), S(  9, 10)
  };

  // KingProtector[PieceType-2] contains a bonus according to distance from king
  const Score KingProtector[] = { S(-3, -5), S(-4, -3), S(-3, 0), S(-1, 1) };

  // Assorted bonuses and penalties used by evaluation
  const Score MinorBehindPawn     = S( 16,  0);
  const Score BishopPawns         = S(  8, 12);
  const Score LongRangedBishop    = S( 22,  0);
  const Score RookOnPawn          = S(  8, 24);
  const Score TrappedRook         = S( 92,  0);
  const Score WeakQueen           = S( 50, 10);
  const Score OtherCheck          = S( 10, 10);
  const Score CloseEnemies[VARIANT_NB] = {
    S( 7,  0),
#ifdef ANTI
    S( 0,  0),
#endif
#ifdef ATOMIC
    S(17,  0),
#endif
#ifdef CRAZYHOUSE
    S(13, 20),
#endif
#ifdef EXTINCTION
    S( 0,  0),
#endif
#ifdef HORDE
    S( 7,  0),
#endif
#ifdef KOTH
    S( 7,  0),
#endif
#ifdef LOSERS
    S( 7,  0),
#endif
#ifdef RACE
    S( 0,  0),
#endif
#ifdef RELAY
    S( 7,  0),
#endif
#ifdef THREECHECK
    S(16,  9),
#endif
#ifdef TWOKINGS
    S( 7,  0),
#endif
  };
  const Score PawnlessFlank       = S( 20, 80);
  const Score ThreatByHangingPawn = S( 71, 61);
  const Score ThreatBySafePawn    = S(192,175);
  const Score ThreatByRank        = S( 16,  3);
  const Score Hanging             = S( 48, 27);
  const Score WeakUnopposedPawn   = S(  5, 25);
  const Score ThreatByPawnPush    = S( 38, 22);
  const Score HinderPassedPawn    = S(  7,  0);
  const Score TrappedBishopA1H1   = S( 50, 50);

  #undef S
  #undef V

  // KingAttackWeights[PieceType] contains king attack weights by piece type
  const int KingAttackWeights[VARIANT_NB][PIECE_TYPE_NB] = {
    { 0, 0, 78, 56, 45, 11 },
#ifdef ANTI
    {},
#endif
#ifdef ATOMIC
    { 0, 0, 76, 64, 46, 11 },
#endif
#ifdef CRAZYHOUSE
    { 0, 0, 112, 97, 61, 2 },
#endif
#ifdef EXTINCTION
    {},
#endif
#ifdef HORDE
    { 0, 0, 78, 56, 45, 11 },
#endif
#ifdef KOTH
    { 0, 0, 76, 48, 44, 10 },
#endif
#ifdef LOSERS
    { 0, 0, 78, 56, 45, 11 },
#endif
#ifdef RACE
    {},
#endif
#ifdef RELAY
    { 0, 0, 78, 56, 45, 11 },
#endif
#ifdef THREECHECK
    { 0, 0, 115, 64, 62, 35 },
#endif
#ifdef TWOKINGS
    { 0, 0, 78, 56, 45, 11 },
#endif
  };

  // Per-variant king danger malus factors
  const int KingDangerParams[VARIANT_NB][7] = {
    {   102,  191,  143, -848,   -9,   40,    0 },
#ifdef ANTI
    {},
#endif
#ifdef ATOMIC
    {   274,  166,  146, -654,  -12,   -7,   29 },
#endif
#ifdef CRAZYHOUSE
    {   138,  362,  170, -595,   -9,   -1,  306 },
#endif
#ifdef EXTINCTION
    {},
#endif
#ifdef HORDE
    {   101,  235,  134, -717,  -11,   -5,    0 },
#endif
#ifdef KOTH
    {    85,  229,  131, -658,   -9,   -5,    0 },
#endif
#ifdef LOSERS
    {   101,  235,  134, -717, -357,   -5,    0 },
#endif
#ifdef RACE
    {},
#endif
#ifdef RELAY
    {   101,  235,  134, -717,  -11,   -5,    0 },
#endif
#ifdef THREECHECK
    {    85,  136,  106, -613,   -7,  -73,  181 },
#endif
#ifdef TWOKINGS
    {    92,  155,  136, -967,   -8,   38,    0 },
#endif
  };

  // Penalties for enemy's safe checks
  const int QueenCheck  = 780;
  const int RookCheck   = 880;
  const int BishopCheck = 435;
  const int KnightCheck = 790;
#ifdef ATOMIC
  const int IndirectKingAttack = 883;
#endif

#ifdef THREECHECK
  // In Q8 fixed point
  const int ThreeCheckKSFactors[CHECKS_NB] = { 571, 619, 858, 0 };
#endif
  // Threshold for lazy and space evaluation
  const Value LazyThreshold  = Value(1500);
  const Value SpaceThreshold[VARIANT_NB] = {
    Value(12222),
#ifdef ANTI
    Value(12222),
#endif
#ifdef ATOMIC
    Value(12222),
#endif
#ifdef CRAZYHOUSE
    Value(12222),
#endif
#ifdef EXTINCTION
    Value(12222),
#endif
#ifdef HORDE
    VALUE_ZERO,
#endif
#ifdef KOTH
    VALUE_ZERO,
#endif
#ifdef LOSERS
    Value(12222),
#endif
#ifdef RACE
    Value(12222),
#endif
#ifdef RELAY
    Value(12222),
#endif
#ifdef THREECHECK
    Value(12222),
#endif
#ifdef TWOKINGS
    Value(12222),
#endif
  };


  // initialize() computes king and pawn attacks, and the king ring bitboard
  // for a given color. This is done at the beginning of the evaluation.

  template<Tracing T> template<Color Us>
  void Evaluation<T>::initialize() {

    const Color  Them = (Us == WHITE ? BLACK : WHITE);
    const Square Up   = (Us == WHITE ? NORTH : SOUTH);
    const Square Down = (Us == WHITE ? SOUTH : NORTH);
    const Bitboard LowRanks = (Us == WHITE ? Rank2BB | Rank3BB: Rank7BB | Rank6BB);

    // Find our pawns on the first two ranks, and those which are blocked
    Bitboard b = pos.pieces(Us, PAWN) & (shift<Down>(pos.pieces()) | LowRanks);

    // Squares occupied by those pawns, by our king, or controlled by enemy pawns
    // are excluded from the mobility area.
#ifdef ANTI
    if (pos.is_anti())
        mobilityArea[Us] = ~0;
    else
#endif
    mobilityArea[Us] = ~(b | pos.square<KING>(Us) | pe->pawn_attacks(Them));

    // Initialise the attack bitboards with the king and pawn information
#ifdef ANTI
    if (pos.is_anti())
    {
        attackedBy[Us][KING] = 0;
        Bitboard kings = pos.pieces(Us, KING);
        while (kings)
            attackedBy[Us][KING] |= pos.attacks_from<KING>(pop_lsb(&kings));
        b = attackedBy[Us][KING];
    }
    else
#endif
#ifdef EXTINCTION
    if (pos.is_extinction())
    {
        attackedBy[Us][KING] = 0;
        Bitboard kings = pos.pieces(Us, KING);
        while (kings)
            attackedBy[Us][KING] |= pos.attacks_from<KING>(pop_lsb(&kings));
        b = attackedBy[Us][KING];
    }
    else
#endif
    b = attackedBy[Us][KING] = pos.attacks_from<KING>(pos.square<KING>(Us));
    attackedBy[Us][PAWN] = pe->pawn_attacks(Us);

    attackedBy2[Us]            = b & attackedBy[Us][PAWN];
    attackedBy[Us][ALL_PIECES] = b | attackedBy[Us][PAWN];

    // Init our king safety tables only if we are going to use them
    if ((
#ifdef ANTI
        !pos.is_anti() &&
#endif
#ifdef EXTINCTION
        !pos.is_extinction() &&
#endif
        (pos.non_pawn_material(Them) >= RookValueMg + KnightValueMg))
#ifdef CRAZYHOUSE
        || pos.is_house()
#endif
    )
    {
        kingRing[Us] = b;
        if (relative_rank(Us, pos.square<KING>(Us)) == RANK_1)
            kingRing[Us] |= shift<Up>(b);

        kingAttackersCount[Them] = popcount(b & pe->pawn_attacks(Them));
        kingAdjacentZoneAttacksCount[Them] = kingAttackersWeight[Them] = 0;
    }
    else
        kingRing[Us] = kingAttackersCount[Them] = 0;
  }


  // evaluate_pieces() assigns bonuses and penalties to the pieces of a given
  // color and type.

  template<Tracing T>  template<Color Us, PieceType Pt>
  Score Evaluation<T>::evaluate_pieces() {

    const Color Them = (Us == WHITE ? BLACK : WHITE);
    const Bitboard OutpostRanks = (Us == WHITE ? Rank4BB | Rank5BB | Rank6BB
                                               : Rank5BB | Rank4BB | Rank3BB);
    const Square* pl = pos.squares<Pt>(Us);

    Bitboard b, bb;
    Square s;
    Score score = SCORE_ZERO;

    attackedBy[Us][Pt] = 0;

    while ((s = *pl++) != SQ_NONE)
    {
        // Find attacked squares, including x-ray attacks for bishops and rooks
        b = Pt == BISHOP ? attacks_bb<BISHOP>(s, pos.pieces() ^ pos.pieces(Us, QUEEN))
          : Pt ==   ROOK ? attacks_bb<  ROOK>(s, pos.pieces() ^ pos.pieces(Us, ROOK, QUEEN))
                         : pos.attacks_from<Pt>(s);

        if (pos.pinned_pieces(Us) & s)
            b &= LineBB[pos.square<KING>(Us)][s];

        attackedBy2[Us] |= attackedBy[Us][ALL_PIECES] & b;
        attackedBy[Us][ALL_PIECES] |= attackedBy[Us][Pt] |= b;

        if (b & kingRing[Them])
        {
            kingAttackersCount[Us]++;
            kingAttackersWeight[Us] += KingAttackWeights[pos.variant()][Pt];
            kingAdjacentZoneAttacksCount[Us] += popcount(b & attackedBy[Them][KING]);
        }

        int mob = popcount(b & mobilityArea[Us]);

        mobility[Us] += MobilityBonus[pos.variant()][Pt - 2][mob];

#ifdef ANTI
        if (pos.is_anti())
            continue;
#endif
#ifdef HORDE
        if (pos.is_horde() && pos.is_horde_color(Us)) {} else
#endif
        // Bonus for this piece as a king protector
        score += KingProtector[Pt - 2] * distance(s, pos.square<KING>(Us));

        if (Pt == BISHOP || Pt == KNIGHT)
        {
            // Bonus for outpost squares
            bb = OutpostRanks & ~pe->pawn_attacks_span(Them);
            if (bb & s)
                score += Outpost[Pt == BISHOP][!!(attackedBy[Us][PAWN] & s)] * 2;
            else
            {
                bb &= b & ~pos.pieces(Us);
                if (bb)
                   score += Outpost[Pt == BISHOP][!!(attackedBy[Us][PAWN] & bb)];
            }

            // Bonus when behind a pawn
            if (    relative_rank(Us, s) < RANK_5
                && (pos.pieces(PAWN) & (s + pawn_push(Us))))
                score += MinorBehindPawn;

            if (Pt == BISHOP)
            {
                // Penalty for pawns on the same color square as the bishop
                score -= BishopPawns * pe->pawns_on_same_color_squares(Us, s);

                // Bonus for bishop on a long diagonal which can "see" both center squares
                if (more_than_one(Center & (attacks_bb<BISHOP>(s, pos.pieces(PAWN)) | s)))
                    score += LongRangedBishop;
            }

            // An important Chess960 pattern: A cornered bishop blocked by a friendly
            // pawn diagonally in front of it is a very serious problem, especially
            // when that pawn is also blocked.
            if (   Pt == BISHOP
                && pos.is_chess960()
                && (s == relative_square(Us, SQ_A1) || s == relative_square(Us, SQ_H1)))
            {
                Square d = pawn_push(Us) + (file_of(s) == FILE_A ? EAST : WEST);
                if (pos.piece_on(s + d) == make_piece(Us, PAWN))
                    score -= !pos.empty(s + d + pawn_push(Us))                ? TrappedBishopA1H1 * 4
                            : pos.piece_on(s + d + d) == make_piece(Us, PAWN) ? TrappedBishopA1H1 * 2
                                                                              : TrappedBishopA1H1;
            }
        }

        if (Pt == ROOK)
        {
            // Bonus for aligning with enemy pawns on the same rank/file
            if (relative_rank(Us, s) >= RANK_5)
                score += RookOnPawn * popcount(pos.pieces(Them, PAWN) & PseudoAttacks[ROOK][s]);

            // Bonus when on an open or semi-open file
            if (pe->semiopen_file(Us, file_of(s)))
                score += RookOnFile[!!pe->semiopen_file(Them, file_of(s))];

            // Penalty when trapped by the king, even more if the king cannot castle
            else if (mob <= 3)
            {
                Square ksq = pos.square<KING>(Us);

                if (   ((file_of(ksq) < FILE_E) == (file_of(s) < file_of(ksq)))
                    && !pe->semiopen_side(Us, file_of(ksq), file_of(s) < file_of(ksq)))
                    score -= (TrappedRook - make_score(mob * 22, 0)) * (1 + !pos.can_castle(Us));
            }
        }

        if (Pt == QUEEN)
        {
            // Penalty if any relative pin or discovered attack against the queen
            Bitboard pinners;
            if (pos.slider_blockers(pos.pieces(Them, ROOK, BISHOP), s, pinners))
                score -= WeakQueen;
        }
    }

    if (T)
        Trace::add(Pt, Us, score);

    return score;
  }


  // evaluate_king() assigns bonuses and penalties to a king of a given color

  template<Tracing T>  template<Color Us>
  Score Evaluation<T>::evaluate_king() {

    const Color Them    = (Us == WHITE ? BLACK : WHITE);
    const Square Up     = (Us == WHITE ? NORTH : SOUTH);
    const Bitboard Camp = (Us == WHITE ? AllSquares ^ Rank6BB ^ Rank7BB ^ Rank8BB
                                       : AllSquares ^ Rank1BB ^ Rank2BB ^ Rank3BB);

    const Square ksq = pos.square<KING>(Us);
    Bitboard weak, b, b1, b2, safe, other;
    int kingDanger;

    // King shelter and enemy pawns storm
    Score score = pe->king_safety<Us>(pos, ksq);

    // Main king safety evaluation
    if (kingAttackersCount[Them] > (1 - pos.count<QUEEN>(Them))
#ifdef HORDE
        // Hack to prevent segmentation fault for multi-queen positions
        && !(pos.is_horde() && ksq == SQ_NONE)
#endif
    )
    {
<<<<<<< HEAD
        // Find the attacked squares which are defended only by our king...
#ifdef ATOMIC
        if (pos.is_atomic())
            kingOnlyDefended =  (attackedBy[Them][ALL_PIECES]
                                 | (pos.pieces(Them) ^ pos.pieces(Them, KING)))
                              & attackedBy[Us][KING];
        else
#endif
        kingOnlyDefended =   attackedBy[Them][ALL_PIECES]
                          &  attackedBy[Us][KING]
                          & ~attackedBy2[Us];

        // ... and those which are not defended at all in the larger king ring
        undefended =   attackedBy[Them][ALL_PIECES]
                    & ~attackedBy[Us][ALL_PIECES]
                    &  kingRing[Us]
                    & ~pos.pieces(Them);
=======
        // Attacked squares defended at most once by our queen or king
        weak =  attackedBy[Them][ALL_PIECES]
              & ~attackedBy2[Us]
              & (attackedBy[Us][KING] | attackedBy[Us][QUEEN] | ~attackedBy[Us][ALL_PIECES]);
>>>>>>> 53239d7d

        // Initialize the 'kingDanger' variable, which will be transformed
        // later into a king danger score. The initial value is based on the
        // number and types of the enemy's attacking pieces, the number of
        // attacked and weak squares around our king, the absence of queen and
        // the quality of the pawn shelter (current 'score' value).
<<<<<<< HEAD
        const auto KDP = KingDangerParams[pos.variant()];
        kingDanger =           kingAttackersCount[Them] * kingAttackersWeight[Them]
                    + KDP[0] * kingAdjacentZoneAttacksCount[Them]
                    + KDP[1] * popcount(kingOnlyDefended | undefended)
                    + KDP[2] * !!pos.pinned_pieces(Us)
                    + KDP[3] * !pos.count<QUEEN>(Them)
                    + KDP[4] * mg_value(score) / 8
                    + KDP[5];
        Bitboard h = 0;

#ifdef CRAZYHOUSE
        if (pos.is_house())
        {
            kingDanger += KingDangerInHand[ALL_PIECES] * pos.count_in_hand<ALL_PIECES>(Them);
            kingDanger += KingDangerInHand[PAWN] * pos.count_in_hand<PAWN>(Them);
            kingDanger += KingDangerInHand[KNIGHT] * pos.count_in_hand<KNIGHT>(Them);
            kingDanger += KingDangerInHand[BISHOP] * pos.count_in_hand<BISHOP>(Them);
            kingDanger += KingDangerInHand[ROOK] * pos.count_in_hand<ROOK>(Them);
            kingDanger += KingDangerInHand[QUEEN] * pos.count_in_hand<QUEEN>(Them);
            h = pos.count_in_hand<QUEEN>(Them) ? kingOnlyDefended & ~pos.pieces() : 0;
        }
#endif

        // Analyse the safe enemy's checks which are possible on next move
        safe  = ~pos.pieces(Them);
        safe &= ~attackedBy[Us][ALL_PIECES] | (kingOnlyDefended & attackedBy2[Them]);
#ifdef ATOMIC
        if (pos.is_atomic())
            safe |= attackedBy[Us][KING];
#endif
=======
        kingDanger =        kingAttackersCount[Them] * kingAttackersWeight[Them]
                    + 102 * kingAdjacentZoneAttacksCount[Them]
                    + 191 * popcount(kingRing[Us] & weak)
                    + 143 * !!pos.pinned_pieces(Us)
                    - 848 * !pos.count<QUEEN>(Them)
                    -   9 * mg_value(score) / 8
                    +  40;

        // Analyse the safe enemy's checks which are possible on next move
        safe  = ~pos.pieces(Them);
        safe &= ~attackedBy[Us][ALL_PIECES] | (weak & attackedBy2[Them]);
>>>>>>> 53239d7d

        b1 = pos.attacks_from<  ROOK>(ksq);
        b2 = pos.attacks_from<BISHOP>(ksq);

        // Enemy queen safe checks
<<<<<<< HEAD
        if ((b1 | b2) & (h | attackedBy[Them][QUEEN]) & safe)
            kingDanger += QueenCheck;

        // Defended by our queen only
        Bitboard dqo =  attackedBy2[Them]
                      & ~(attackedBy2[Us] | pos.pieces(Them))
                      & attackedBy[Us][QUEEN];
        // For minors and rooks, also consider the square safe if attacked twice,
        // and only defended by our queen.
        Bitboard dropSafe = (safe | (attackedBy[Them][ALL_PIECES] & dqo)) & ~pos.pieces(Us);
        safe |=  dqo;

=======
        if ((b1 | b2) & attackedBy[Them][QUEEN] & safe & ~attackedBy[Us][QUEEN])
            kingDanger += QueenCheck;

>>>>>>> 53239d7d
        // Some other potential checks are also analysed, even from squares
        // currently occupied by the opponent own pieces, as long as the square
        // is not attacked by our pawns, and is not occupied by a blocked pawn.
        other = ~(   attackedBy[Us][PAWN]
                  | (pos.pieces(Them, PAWN) & shift<Up>(pos.pieces(PAWN))));
#ifdef THREECHECK
        if (pos.is_three_check() && pos.checks_given(Them))
            other = safe = ~pos.pieces(Them);
#endif

        // Enemy rooks safe and other checks
#ifdef CRAZYHOUSE
        h = pos.is_house() && pos.count_in_hand<ROOK>(Them) ? ~pos.pieces() : 0;
#endif
        if (b1 & ((attackedBy[Them][ROOK] & safe) | (h & dropSafe)))
            kingDanger += RookCheck;

        else if (b1 & (h | attackedBy[Them][ROOK]) & other)
            score -= OtherCheck;

        // Enemy bishops safe and other checks
#ifdef CRAZYHOUSE
        h = pos.is_house() && pos.count_in_hand<BISHOP>(Them) ? ~pos.pieces() : 0;
#endif
        if (b2 & ((attackedBy[Them][BISHOP] & safe) | (h & dropSafe)))
            kingDanger += BishopCheck;

        else if (b2 & (h | attackedBy[Them][BISHOP]) & other)
            score -= OtherCheck;

        // Enemy knights safe and other checks
#ifdef CRAZYHOUSE
        h = pos.is_house() && pos.count_in_hand<KNIGHT>(Them) ? ~pos.pieces() : 0;
#endif
        Bitboard k = pos.attacks_from<KNIGHT>(ksq);
        b = k & attackedBy[Them][KNIGHT];
        if ((b & safe) | (k & h & dropSafe))
            kingDanger += KnightCheck;

        else if ((b | (k & h)) & other)
            score -= OtherCheck;

#ifdef ATOMIC
        if (pos.is_atomic())
        {
            kingDanger += IndirectKingAttack * popcount(pos.attacks_from<KING>(pos.square<KING>(Us)) & pos.pieces(Us) & attackedBy[Them][ALL_PIECES]);
            score -= make_score(100, 100) * popcount(attackedBy[Us][KING] & pos.pieces());
        }
#endif
        // Transform the kingDanger units into a Score, and substract it from the evaluation
        if (kingDanger > 0)
        {
#ifdef THREECHECK
            if (pos.is_three_check())
                kingDanger = ThreeCheckKSFactors[pos.checks_given(Them)] * kingDanger / 256;
#endif
            int v = kingDanger * kingDanger / 4096;
#ifdef CRAZYHOUSE
            if (pos.is_house() && Us == pos.side_to_move())
                v -= v / 10;
            if (pos.is_house() && v > QueenValueMg)
                v = QueenValueMg;
#endif
#ifdef THREECHECK
            if (pos.is_three_check() && v > QueenValueMg)
                v = QueenValueMg;
#endif
            score -= make_score(v, kingDanger / 16 + KDP[6] * v / 256);
        }
    }

    // King tropism: firstly, find squares that opponent attacks in our king flank
    File kf = file_of(ksq);
    b = attackedBy[Them][ALL_PIECES] & KingFlank[kf] & Camp;

    assert(((Us == WHITE ? b << 4 : b >> 4) & b) == 0);
    assert(popcount(Us == WHITE ? b << 4 : b >> 4) == popcount(b));

    // Secondly, add the squares which are attacked twice in that flank and
    // which are not defended by our pawns.
    b =  (Us == WHITE ? b << 4 : b >> 4)
       | (b & attackedBy2[Them] & ~attackedBy[Us][PAWN]);

    score -= CloseEnemies[pos.variant()] * popcount(b);

    // Penalty when our king is on a pawnless flank
    if (!(pos.pieces(PAWN) & KingFlank[kf]))
        score -= PawnlessFlank;

    if (T)
        Trace::add(KING, Us, score);

    return score;
  }


  // evaluate_threats() assigns bonuses according to the types of the attacking
  // and the attacked pieces.

  template<Tracing T>  template<Color Us>
  Score Evaluation<T>::evaluate_threats() {

    const Color Them        = (Us == WHITE ? BLACK      : WHITE);
    const Square Up         = (Us == WHITE ? NORTH      : SOUTH);
    const Square Left       = (Us == WHITE ? NORTH_WEST : SOUTH_EAST);
    const Square Right      = (Us == WHITE ? NORTH_EAST : SOUTH_WEST);
    const Bitboard TRank3BB = (Us == WHITE ? Rank3BB    : Rank6BB);

    Bitboard b, weak, defended, stronglyProtected, safeThreats;
    Score score = SCORE_ZERO;
#ifdef ANTI
    if (pos.is_anti())
    {
        const Bitboard TRank2BB = (Us == WHITE ? Rank2BB    : Rank7BB);
        bool weCapture = attackedBy[Us][ALL_PIECES] & pos.pieces(Them);
        bool theyCapture = attackedBy[Them][ALL_PIECES] & pos.pieces(Us);

        // Penalties for possible captures
        if (weCapture)
        {
            // Penalty if we only attack unprotected pieces
            bool theyDefended = attackedBy[Us][ALL_PIECES] & pos.pieces(Them) & attackedBy[Them][ALL_PIECES];
            for (PieceType pt = PAWN; pt <= KING; ++pt)
            {
                if (attackedBy[Us][pt] & pos.pieces(Them) & ~attackedBy2[Us])
                    score -= AttacksAnti[theyCapture][theyDefended][pt];
                else if (attackedBy[Us][pt] & pos.pieces(Them))
                    score -= AttacksAnti[theyCapture][theyDefended][NO_PIECE_TYPE];
            }
            // If both colors attack pieces, increase penalty with piece count
            if (theyCapture)
                score -= PieceCountAnti * pos.count<ALL_PIECES>(Us);
        }
        // Bonus if we threaten to force captures (ignoring possible discoveries)
        if (!weCapture || theyCapture)
        {
            b = pos.pieces(Us, PAWN);
            Bitboard pawnPushes = shift<Up>(b | (shift<Up>(b & TRank2BB) & ~pos.pieces())) & ~pos.pieces();
            Bitboard pieceMoves = (attackedBy[Us][KNIGHT] | attackedBy[Us][BISHOP] | attackedBy[Us][ROOK]
                                 | attackedBy[Us][QUEEN] | attackedBy[Us][KING]) & ~pos.pieces();
            Bitboard threats = pawnPushes | pieceMoves;
            Bitboard unprotectedPawnPushes = pawnPushes & ~attackedBy[Us][ALL_PIECES];
            Bitboard unprotectedPieceMoves = pieceMoves & ~attackedBy2[Us];
            safeThreats = unprotectedPawnPushes | unprotectedPieceMoves;

            score += ThreatsAnti[0] * popcount(attackedBy[Them][ALL_PIECES] & threats);
            score += ThreatsAnti[1] * popcount(attackedBy[Them][ALL_PIECES] & safeThreats);
        }
    }
    else
#endif
#ifdef ATOMIC
    if (pos.is_atomic())
    {
    }
    else
#endif
#ifdef LOSERS
    if (pos.is_losers())
    {
        const Bitboard TRank2BB = (Us == WHITE ? Rank2BB    : Rank7BB);
        bool weCapture = attackedBy[Us][ALL_PIECES] & pos.pieces(Them);
        bool theyCapture = attackedBy[Them][ALL_PIECES] & pos.pieces(Us);

        // Penalties for possible captures
        if (weCapture)
        {
            // Penalty if we only attack unprotected pieces
            bool theyDefended = attackedBy[Us][ALL_PIECES] & pos.pieces(Them) & attackedBy[Them][ALL_PIECES];
            for (PieceType pt = PAWN; pt <= KING; ++pt)
            {
                if (attackedBy[Us][pt] & pos.pieces(Them) & ~attackedBy2[Us])
                    score -= AttacksLosers[theyCapture][theyDefended][pt];
                else if (attackedBy[Us][pt] & pos.pieces(Them))
                    score -= AttacksLosers[theyCapture][theyDefended][NO_PIECE_TYPE];
            }
        }
        // Bonus if we threaten to force captures (ignoring possible discoveries)
        if (!weCapture || theyCapture)
        {
            b = pos.pieces(Us, PAWN);
            Bitboard pawnPushes = shift<Up>(b | (shift<Up>(b & TRank2BB) & ~pos.pieces())) & ~pos.pieces();
            Bitboard pieceMoves = (attackedBy[Us][KNIGHT] | attackedBy[Us][BISHOP] | attackedBy[Us][ROOK]
                                 | attackedBy[Us][QUEEN] | attackedBy[Us][KING]) & ~pos.pieces();
            Bitboard threats = pawnPushes | pieceMoves;
            Bitboard unprotectedPawnPushes = pawnPushes & ~attackedBy[Us][ALL_PIECES];
            Bitboard unprotectedPieceMoves = pieceMoves & ~attackedBy2[Us];
            safeThreats = unprotectedPawnPushes | unprotectedPieceMoves;

            score += ThreatsLosers[0] * popcount(attackedBy[Them][ALL_PIECES] & threats);
            score += ThreatsLosers[1] * popcount(attackedBy[Them][ALL_PIECES] & safeThreats);
        }
    }
    else
#endif
    {

    // Non-pawn enemies attacked by a pawn
    weak = (pos.pieces(Them) ^ pos.pieces(Them, PAWN)) & attackedBy[Us][PAWN];

    if (weak)
    {
        b = pos.pieces(Us, PAWN) & ( ~attackedBy[Them][ALL_PIECES]
                                    | attackedBy[Us][ALL_PIECES]);

        safeThreats = (shift<Right>(b) | shift<Left>(b)) & weak;

        score += ThreatBySafePawn * popcount(safeThreats);

        if (weak ^ safeThreats)
            score += ThreatByHangingPawn;
    }

    // Squares strongly protected by the opponent, either because they attack the
    // square with a pawn, or because they attack the square twice and we don't.
    stronglyProtected =  attackedBy[Them][PAWN]
                       | (attackedBy2[Them] & ~attackedBy2[Us]);

    // Non-pawn enemies, strongly protected
    defended =  (pos.pieces(Them) ^ pos.pieces(Them, PAWN))
              & stronglyProtected;

    // Enemies not strongly protected and under our attack
    weak =   pos.pieces(Them)
          & ~stronglyProtected
          &  attackedBy[Us][ALL_PIECES];

    // Add a bonus according to the kind of attacking pieces
    if (defended | weak)
    {
        b = (defended | weak) & (attackedBy[Us][KNIGHT] | attackedBy[Us][BISHOP]);
        while (b)
        {
            Square s = pop_lsb(&b);
            score += ThreatByMinor[type_of(pos.piece_on(s))];
            if (type_of(pos.piece_on(s)) != PAWN)
                score += ThreatByRank * (int)relative_rank(Them, s);
        }

        b = (pos.pieces(Them, QUEEN) | weak) & attackedBy[Us][ROOK];
        while (b)
        {
            Square s = pop_lsb(&b);
            score += ThreatByRook[type_of(pos.piece_on(s))];
            if (type_of(pos.piece_on(s)) != PAWN)
                score += ThreatByRank * (int)relative_rank(Them, s);
        }

        score += Hanging * popcount(weak & ~attackedBy[Them][ALL_PIECES]);

        b = weak & attackedBy[Us][KING];
        if (b)
            score += ThreatByKing[more_than_one(b)];
    }

    // Bonus for opponent unopposed weak pawns
    if (pos.pieces(Us, ROOK, QUEEN))
        score += WeakUnopposedPawn * pe->weak_unopposed(Them);

    // Find squares where our pawns can push on the next move
    b  = shift<Up>(pos.pieces(Us, PAWN)) & ~pos.pieces();
    b |= shift<Up>(b & TRank3BB) & ~pos.pieces();

    // Keep only the squares which are not completely unsafe
    b &= ~attackedBy[Them][PAWN]
        & (attackedBy[Us][ALL_PIECES] | ~attackedBy[Them][ALL_PIECES]);

    // Add a bonus for each new pawn threats from those squares
    b =  (shift<Left>(b) | shift<Right>(b))
       &  pos.pieces(Them)
       & ~attackedBy[Us][PAWN];

    score += ThreatByPawnPush * popcount(b);

#ifdef THREECHECK
    if (pos.is_three_check())
        score += ChecksGivenBonus[pos.checks_given(Us)];
#endif
#ifdef HORDE
    if (pos.is_horde() && pos.is_horde_color(Them))
    {
        // Add a bonus according to how close we are to breaking through the pawn wall
        if (pos.pieces(Us, ROOK) | pos.pieces(Us, QUEEN))
        {
            int min = 8;
            if ((attackedBy[Us][QUEEN] | attackedBy[Us][ROOK]) & rank_bb(RANK_1))
                min = 0;
            else
            {
                for (File f = FILE_A; f <= FILE_H; ++f)
                {
                    int pawns = popcount(pos.pieces(Them, PAWN) & file_bb(f));
                    int pawnsl = f > FILE_A ? std::min(popcount(pos.pieces(Them, PAWN) & FileBB[f - 1]), pawns) : 0;
                    int pawnsr = f < FILE_H ? std::min(popcount(pos.pieces(Them, PAWN) & FileBB[f + 1]), pawns) : 0;
                    min = std::min(min, pawnsl + pawnsr);
                }
            }
            score += ThreatByHangingPawn * pos.count<PAWN>(Them) / (1 + min) / (pos.pieces(Us, QUEEN) ? 2 : 4);
        }
    }
#endif
    }
    if (T)
        Trace::add(THREAT, Us, score);

    return score;
  }


  // evaluate_passed_pawns() evaluates the passed pawns and candidate passed
  // pawns of the given color.

  template<Tracing T>  template<Color Us>
  Score Evaluation<T>::evaluate_passed_pawns() {

    const Color Them = (Us == WHITE ? BLACK : WHITE);
    const Square Up  = (Us == WHITE ? NORTH : SOUTH);

    Bitboard b, bb, squaresToQueen, defendedSquares, unsafeSquares;
    Score score = SCORE_ZERO;

#ifdef RACE
    if (pos.is_race())
    {
        Square ksq = pos.square<KING>(Us);
        int s = relative_rank(BLACK, ksq);
        for (Rank kr = rank_of(ksq), r = Rank(kr + 1); r <= RANK_8; ++r)
            if (!(rank_bb(r) & DistanceRingBB[ksq][r - 1 - kr] & ~attackedBy[Them][ALL_PIECES] & ~pos.pieces(Us)))
                s++;
        score = KingRaceBonus[std::min(s, 7)];
    }
    else
    {
#endif
    b = pe->passed_pawns(Us);

#ifdef KOTH
    if (pos.is_koth())
    {
        Square ksq = pos.square<KING>(Us);
        Square center[4] = {SQ_E4, SQ_D4, SQ_D5, SQ_E5};
        for (int i = 0; i<4; i++)
        {
            int dist = distance(ksq, center[i])
                      + popcount(pos.attackers_to(center[i]) & pos.pieces(Them))
                      + popcount(pos.pieces(Us) & center[i]) ;
            assert(dist > 0);
            score += KothDistanceBonus[std::min(dist - 1, 5)];
        }
    }
#endif
    while (b)
    {
        Square s = pop_lsb(&b);

        assert(!(pos.pieces(Them, PAWN) & forward_file_bb(Us, s + Up)));

        bb = forward_file_bb(Us, s) & (attackedBy[Them][ALL_PIECES] | pos.pieces(Them));
        score -= HinderPassedPawn * popcount(bb);

        int r = relative_rank(Us, s) - RANK_2;
        int rr = r * (r - 1);

        Value mbonus = Passed[pos.variant()][MG][r], ebonus = Passed[pos.variant()][EG][r];

        if (rr)
        {
            Square blockSq = s + Up;
#ifdef HORDE
            if (pos.is_horde())
            {
                // Assume a horde king distance of approximately 5
                if (pos.is_horde_color(Us))
                    ebonus += distance(pos.square<KING>(Them), blockSq) * 5 * rr - 10 * rr;
                else
                    ebonus += 25 * rr - distance(pos.square<KING>(Us), blockSq) * 2 * rr;
            }
            else
#endif
#ifdef ANTI
            if (pos.is_anti()) {} else
#endif
#ifdef ATOMIC
            if (pos.is_atomic())
                ebonus +=  distance(pos.square<KING>(Them), blockSq) * 5 * rr;
            else
#endif
            {
            // Adjust bonus based on the king's proximity
            ebonus +=  distance(pos.square<KING>(Them), blockSq) * 5 * rr
                     - distance(pos.square<KING>(  Us), blockSq) * 2 * rr;

            // If blockSq is not the queening square then consider also a second push
            if (relative_rank(Us, blockSq) != RANK_8)
                ebonus -= distance(pos.square<KING>(Us), blockSq + Up) * rr;
            }

            // If the pawn is free to advance, then increase the bonus
            if (pos.empty(blockSq))
            {
                // If there is a rook or queen attacking/defending the pawn from behind,
                // consider all the squaresToQueen. Otherwise consider only the squares
                // in the pawn's path attacked or occupied by the enemy.
                defendedSquares = unsafeSquares = squaresToQueen = forward_file_bb(Us, s);

                bb = forward_file_bb(Them, s) & pos.pieces(ROOK, QUEEN) & pos.attacks_from<ROOK>(s);

                if (!(pos.pieces(Us) & bb))
                    defendedSquares &= attackedBy[Us][ALL_PIECES];

                if (!(pos.pieces(Them) & bb))
                    unsafeSquares &= attackedBy[Them][ALL_PIECES] | pos.pieces(Them);

                // If there aren't any enemy attacks, assign a big bonus. Otherwise
                // assign a smaller bonus if the block square isn't attacked.
                int k = !unsafeSquares ? 18 : !(unsafeSquares & blockSq) ? 8 : 0;

                // If the path to the queen is fully defended, assign a big bonus.
                // Otherwise assign a smaller bonus if the block square is defended.
                if (defendedSquares == squaresToQueen)
                    k += 6;
                else if (defendedSquares & blockSq)
                    k += 4;

                mbonus += k * rr, ebonus += k * rr;
            }
            else if (pos.pieces(Us) & blockSq)
                mbonus += rr + r * 2, ebonus += rr + r * 2;
        } // rr != 0

        // Scale down bonus for candidate passers which need more than one
        // pawn push to become passed or have a pawn in front of them.
        if (!pos.pawn_passed(Us, s + Up) || (pos.pieces(PAWN) & forward_file_bb(Us, s)))
            mbonus /= 2, ebonus /= 2;

        score += make_score(mbonus, ebonus) + PassedFile[file_of(s)];
    }
#ifdef RACE
    }
#endif

    if (T)
        Trace::add(PASSED, Us, score);

    return score;
  }


  // evaluate_space() computes the space evaluation for a given side. The
  // space evaluation is a simple bonus based on the number of safe squares
  // available for minor pieces on the central four files on ranks 2--4. Safe
  // squares one, two or three squares behind a friendly pawn are counted
  // twice. Finally, the space bonus is multiplied by a weight. The aim is to
  // improve play on game opening.

  template<Tracing T>  template<Color Us>
  Score Evaluation<T>::evaluate_space() {

    const Color Them = (Us == WHITE ? BLACK : WHITE);
    const Bitboard SpaceMask =
      Us == WHITE ? CenterFiles & (Rank2BB | Rank3BB | Rank4BB)
                  : CenterFiles & (Rank7BB | Rank6BB | Rank5BB);

    // Find the safe squares for our pieces inside the area defined by
    // SpaceMask. A square is unsafe if it is attacked by an enemy
    // pawn, or if it is undefended and attacked by an enemy piece.
    Bitboard safe =   SpaceMask
                   & ~pos.pieces(Us, PAWN)
                   & ~attackedBy[Them][PAWN]
                   & (attackedBy[Us][ALL_PIECES] | ~attackedBy[Them][ALL_PIECES]);

    // Find all squares which are at most three squares behind some friendly pawn
    Bitboard behind = pos.pieces(Us, PAWN);
    behind |= (Us == WHITE ? behind >>  8 : behind <<  8);
    behind |= (Us == WHITE ? behind >> 16 : behind << 16);

    // Since SpaceMask[Us] is fully on our half of the board...
    assert(unsigned(safe >> (Us == WHITE ? 32 : 0)) == 0);

    // ...count safe + (behind & safe) with a single popcount.
    int bonus;
    bonus = popcount((Us == WHITE ? safe << 32 : safe >> 32) | (behind & safe));
    int weight = pos.count<ALL_PIECES>(Us) - 2 * pe->open_files();
#ifdef KOTH
    if (pos.is_koth())
        return make_score(bonus * weight * weight / 22, 0)
              + KothSafeCenter * popcount(safe & behind & (Rank4BB | Rank5BB) & (FileDBB | FileEBB));
#endif

    return make_score(bonus * weight * weight / 16, 0);
  }


  // evaluate_initiative() computes the initiative correction value for the
  // position, i.e., second order bonus/malus based on the known attacking/defending
  // status of the players.

  template<Tracing T>
  Score Evaluation<T>::evaluate_initiative(Value eg) {

    int kingDistance =  distance<File>(pos.square<KING>(WHITE), pos.square<KING>(BLACK))
                      - distance<Rank>(pos.square<KING>(WHITE), pos.square<KING>(BLACK));
    bool bothFlanks = (pos.pieces(PAWN) & QueenSide) && (pos.pieces(PAWN) & KingSide);

    // Compute the initiative bonus for the attacking side
    int initiative = 8 * (pe->pawn_asymmetry() + kingDistance - 17) + 12 * pos.count<PAWN>() + 16 * bothFlanks;

    // Now apply the bonus: note that we find the attacking side by extracting
    // the sign of the endgame value, and that we carefully cap the bonus so
    // that the endgame score will never change sign after the bonus.
    int v = ((eg > 0) - (eg < 0)) * std::max(initiative, -abs(eg));

    if (T)
        Trace::add(INITIATIVE, make_score(0, v));

    return make_score(0, v);
  }


  // evaluate_scale_factor() computes the scale factor for the winning side

  template<Tracing T>
  ScaleFactor Evaluation<T>::evaluate_scale_factor(Value eg) {

    Color strongSide = eg > VALUE_DRAW ? WHITE : BLACK;
    ScaleFactor sf = me->scale_factor(pos, strongSide);

    // If we don't already have an unusual scale factor, check for certain
    // types of endgames, and use a lower scale for those.
#ifdef ATOMIC
    if (pos.is_atomic()) {} else
#endif
    if (sf == SCALE_FACTOR_NORMAL || sf == SCALE_FACTOR_ONEPAWN)
    {
        if (pos.opposite_bishops())
        {
            // Endgame with opposite-colored bishops and no other pieces (ignoring pawns)
            // is almost a draw, in case of KBP vs KB, it is even more a draw.
            if (   pos.non_pawn_material(WHITE) == BishopValueMg
                && pos.non_pawn_material(BLACK) == BishopValueMg)
                return more_than_one(pos.pieces(PAWN)) ? ScaleFactor(31) : ScaleFactor(9);

            // Endgame with opposite-colored bishops, but also other pieces. Still
            // a bit drawish, but not as drawish as with only the two bishops.
            return ScaleFactor(46);
        }
        // Endings where weaker side can place his king in front of the opponent's
        // pawns are drawish.
        else if (    abs(eg) <= BishopValueEg
                 &&  pos.count<PAWN>(strongSide) <= 2
                 && !pos.pawn_passed(~strongSide, pos.square<KING>(~strongSide)))
            return ScaleFactor(37 + 7 * pos.count<PAWN>(strongSide));
    }
#ifdef HORDE
    if (   pos.is_horde()
        && pos.non_pawn_material(pos.is_horde_color(WHITE) ? WHITE : BLACK) >= QueenValueMg
        && !pos.is_horde_color(strongSide))
        sf = ScaleFactor(10);
#endif

    return sf;
  }


  // value() is the main function of the class. It computes the various parts of
  // the evaluation and returns the value of the position from the point of view
  // of the side to move.

  template<Tracing T>
  Value Evaluation<T>::value() {

    assert(!pos.checkers());

    if (pos.is_variant_end())
        return pos.variant_result();

    // Probe the material hash table
    me = Material::probe(pos);

    // If we have a specialized evaluation function for the current material
    // configuration, call it and return.
    if (me->specialized_eval_exists())
        return me->evaluate(pos);

    // Initialize score by reading the incrementally updated scores included in
    // the position object (material + piece square tables) and the material
    // imbalance. Score is computed internally from the white point of view.
    Score score = pos.psq_score() + me->imbalance();

    // Probe the pawn hash table
    pe = Pawns::probe(pos);
    score += pe->pawns_score();

    // Early exit if score is high
    Value v = (mg_value(score) + eg_value(score)) / 2;
    if (pos.variant() == CHESS_VARIANT)
    {
    if (abs(v) > LazyThreshold)
       return pos.side_to_move() == WHITE ? v : -v;
    }

    // Main evaluation begins here

    initialize<WHITE>();
    initialize<BLACK>();

    score += evaluate_pieces<WHITE, KNIGHT>() - evaluate_pieces<BLACK, KNIGHT>();
    score += evaluate_pieces<WHITE, BISHOP>() - evaluate_pieces<BLACK, BISHOP>();
    score += evaluate_pieces<WHITE, ROOK  >() - evaluate_pieces<BLACK, ROOK  >();
    score += evaluate_pieces<WHITE, QUEEN >() - evaluate_pieces<BLACK, QUEEN >();

    score += mobility[WHITE] - mobility[BLACK];

#ifdef ANTI
    if (pos.is_anti()) {} else
#endif
#ifdef EXTINCTION
    if (pos.is_extinction()) {} else
#endif
#ifdef RACE
    if (pos.is_race()) {} else
#endif
    score +=  evaluate_king<WHITE>()
            - evaluate_king<BLACK>();

    score +=  evaluate_threats<WHITE>()
            - evaluate_threats<BLACK>();

    score +=  evaluate_passed_pawns<WHITE>()
            - evaluate_passed_pawns<BLACK>();

#ifdef HORDE
    if (pos.is_horde()) {} else
#endif
    if (pos.non_pawn_material() >= SpaceThreshold[pos.variant()])
        score +=  evaluate_space<WHITE>()
                - evaluate_space<BLACK>();

#ifdef ANTI
    if (pos.is_anti()) {} else
#endif
#ifdef HORDE
    if (pos.is_horde()) {} else
#endif
    score += evaluate_initiative(eg_value(score));

    // Interpolate between a middlegame and a (scaled by 'sf') endgame score
    ScaleFactor sf = evaluate_scale_factor(eg_value(score));
    v =  mg_value(score) * int(me->game_phase())
       + eg_value(score) * int(PHASE_MIDGAME - me->game_phase()) * sf / SCALE_FACTOR_NORMAL;

    v /= int(PHASE_MIDGAME);

    // In case of tracing add all remaining individual evaluation terms
    if (T)
    {
        Trace::add(MATERIAL, pos.psq_score());
        Trace::add(IMBALANCE, me->imbalance());
        Trace::add(PAWN, pe->pawns_score());
        Trace::add(MOBILITY, mobility[WHITE], mobility[BLACK]);
        if (pos.non_pawn_material() >= SpaceThreshold[pos.variant()])
            Trace::add(SPACE, evaluate_space<WHITE>()
                            , evaluate_space<BLACK>());
        Trace::add(TOTAL, score);
    }

    return (pos.side_to_move() == WHITE ? v : -v) + Eval::Tempo[pos.variant()]; // Side to move point of view
  }

} // namespace


/// evaluate() is the evaluator for the outer world. It returns a static evaluation
/// of the position from the point of view of the side to move.

Value Eval::evaluate(const Position& pos)
{
   return Evaluation<>(pos).value();
}

/// trace() is like evaluate(), but instead of returning a value, it returns
/// a string (suitable for outputting to stdout) that contains the detailed
/// descriptions and values of each evaluation term. Useful for debugging.

std::string Eval::trace(const Position& pos) {

  std::memset(scores, 0, sizeof(scores));

  Value v = Evaluation<TRACE>(pos).value();
  v = pos.side_to_move() == WHITE ? v : -v; // White's point of view

  std::stringstream ss;
  ss << std::showpoint << std::noshowpos << std::fixed << std::setprecision(2)
     << "      Eval term |    White    |    Black    |    Total    \n"
     << "                |   MG    EG  |   MG    EG  |   MG    EG  \n"
     << "----------------+-------------+-------------+-------------\n"
     << "       Material | " << Term(MATERIAL)
     << "      Imbalance | " << Term(IMBALANCE)
     << "          Pawns | " << Term(PAWN)
     << "        Knights | " << Term(KNIGHT)
     << "        Bishops | " << Term(BISHOP)
     << "          Rooks | " << Term(ROOK)
     << "         Queens | " << Term(QUEEN)
     << "       Mobility | " << Term(MOBILITY)
     << "    King safety | " << Term(KING)
     << "        Threats | " << Term(THREAT)
     << "   Passed pawns | " << Term(PASSED)
     << "          Space | " << Term(SPACE)
     << "     Initiative | " << Term(INITIATIVE)
     << "----------------+-------------+-------------+-------------\n"
     << "          Total | " << Term(TOTAL);

  ss << "\nTotal Evaluation: " << to_cp(v) << " (white side)\n";

  return ss.str();
}<|MERGE_RESOLUTION|>--- conflicted
+++ resolved
@@ -943,41 +943,25 @@
 #endif
     )
     {
-<<<<<<< HEAD
-        // Find the attacked squares which are defended only by our king...
 #ifdef ATOMIC
         if (pos.is_atomic())
-            kingOnlyDefended =  (attackedBy[Them][ALL_PIECES]
-                                 | (pos.pieces(Them) ^ pos.pieces(Them, KING)))
-                              & attackedBy[Us][KING];
+            weak =  (attackedBy[Them][ALL_PIECES] | (pos.pieces(Them) ^ pos.pieces(Them, KING)))
+                  & (attackedBy[Us][KING] | (attackedBy[Us][QUEEN] & ~attackedBy2[Us]) | ~attackedBy[Us][ALL_PIECES]);
         else
 #endif
-        kingOnlyDefended =   attackedBy[Them][ALL_PIECES]
-                          &  attackedBy[Us][KING]
-                          & ~attackedBy2[Us];
-
-        // ... and those which are not defended at all in the larger king ring
-        undefended =   attackedBy[Them][ALL_PIECES]
-                    & ~attackedBy[Us][ALL_PIECES]
-                    &  kingRing[Us]
-                    & ~pos.pieces(Them);
-=======
-        // Attacked squares defended at most once by our queen or king
         weak =  attackedBy[Them][ALL_PIECES]
               & ~attackedBy2[Us]
               & (attackedBy[Us][KING] | attackedBy[Us][QUEEN] | ~attackedBy[Us][ALL_PIECES]);
->>>>>>> 53239d7d
 
         // Initialize the 'kingDanger' variable, which will be transformed
         // later into a king danger score. The initial value is based on the
         // number and types of the enemy's attacking pieces, the number of
         // attacked and weak squares around our king, the absence of queen and
         // the quality of the pawn shelter (current 'score' value).
-<<<<<<< HEAD
         const auto KDP = KingDangerParams[pos.variant()];
         kingDanger =           kingAttackersCount[Them] * kingAttackersWeight[Them]
                     + KDP[0] * kingAdjacentZoneAttacksCount[Them]
-                    + KDP[1] * popcount(kingOnlyDefended | undefended)
+                    + KDP[1] * popcount(kingRing[Us] & weak)
                     + KDP[2] * !!pos.pinned_pieces(Us)
                     + KDP[3] * !pos.count<QUEEN>(Them)
                     + KDP[4] * mg_value(score) / 8
@@ -993,37 +977,23 @@
             kingDanger += KingDangerInHand[BISHOP] * pos.count_in_hand<BISHOP>(Them);
             kingDanger += KingDangerInHand[ROOK] * pos.count_in_hand<ROOK>(Them);
             kingDanger += KingDangerInHand[QUEEN] * pos.count_in_hand<QUEEN>(Them);
-            h = pos.count_in_hand<QUEEN>(Them) ? kingOnlyDefended & ~pos.pieces() : 0;
+            h = pos.count_in_hand<QUEEN>(Them) ? weak & ~pos.pieces() : 0;
         }
 #endif
 
         // Analyse the safe enemy's checks which are possible on next move
         safe  = ~pos.pieces(Them);
-        safe &= ~attackedBy[Us][ALL_PIECES] | (kingOnlyDefended & attackedBy2[Them]);
+        safe &= ~attackedBy[Us][ALL_PIECES] | (weak & attackedBy2[Them]);
 #ifdef ATOMIC
         if (pos.is_atomic())
             safe |= attackedBy[Us][KING];
 #endif
-=======
-        kingDanger =        kingAttackersCount[Them] * kingAttackersWeight[Them]
-                    + 102 * kingAdjacentZoneAttacksCount[Them]
-                    + 191 * popcount(kingRing[Us] & weak)
-                    + 143 * !!pos.pinned_pieces(Us)
-                    - 848 * !pos.count<QUEEN>(Them)
-                    -   9 * mg_value(score) / 8
-                    +  40;
-
-        // Analyse the safe enemy's checks which are possible on next move
-        safe  = ~pos.pieces(Them);
-        safe &= ~attackedBy[Us][ALL_PIECES] | (weak & attackedBy2[Them]);
->>>>>>> 53239d7d
 
         b1 = pos.attacks_from<  ROOK>(ksq);
         b2 = pos.attacks_from<BISHOP>(ksq);
 
         // Enemy queen safe checks
-<<<<<<< HEAD
-        if ((b1 | b2) & (h | attackedBy[Them][QUEEN]) & safe)
+        if ((b1 | b2) & (h | attackedBy[Them][QUEEN]) & safe & ~attackedBy[Us][QUEEN])
             kingDanger += QueenCheck;
 
         // Defended by our queen only
@@ -1035,11 +1005,6 @@
         Bitboard dropSafe = (safe | (attackedBy[Them][ALL_PIECES] & dqo)) & ~pos.pieces(Us);
         safe |=  dqo;
 
-=======
-        if ((b1 | b2) & attackedBy[Them][QUEEN] & safe & ~attackedBy[Us][QUEEN])
-            kingDanger += QueenCheck;
-
->>>>>>> 53239d7d
         // Some other potential checks are also analysed, even from squares
         // currently occupied by the opponent own pieces, as long as the square
         // is not attacked by our pawns, and is not occupied by a blocked pawn.
