/*
  Stockfish, a UCI chess playing engine derived from Glaurung 2.1
  Copyright (C) 2004-2008 Tord Romstad (Glaurung author)
  Copyright (C) 2008-2015 Marco Costalba, Joona Kiiski, Tord Romstad
  Copyright (C) 2015-2018 Marco Costalba, Joona Kiiski, Gary Linscott, Tord Romstad

  Stockfish is free software: you can redistribute it and/or modify
  it under the terms of the GNU General Public License as published by
  the Free Software Foundation, either version 3 of the License, or
  (at your option) any later version.

  Stockfish is distributed in the hope that it will be useful,
  but WITHOUT ANY WARRANTY; without even the implied warranty of
  MERCHANTABILITY or FITNESS FOR A PARTICULAR PURPOSE.  See the
  GNU General Public License for more details.

  You should have received a copy of the GNU General Public License
  along with this program.  If not, see <http://www.gnu.org/licenses/>.
*/

#include <algorithm>
#include <cassert>
#include <cstring>   // For std::memset
#include <iomanip>
#include <sstream>

#include "bitboard.h"
#include "evaluate.h"
#include "material.h"
#include "pawns.h"

std::atomic<Score> Eval::Contempt;

namespace Trace {

  enum Tracing { NO_TRACE, TRACE };

  enum Term { // The first 8 entries are reserved for PieceType
    MATERIAL = 8, IMBALANCE, MOBILITY, THREAT, PASSED, SPACE, INITIATIVE, TOTAL, TERM_NB
  };

  Score scores[TERM_NB][COLOR_NB];

  double to_cp(Value v) { return double(v) / PawnValueEg; }

  void add(int idx, Color c, Score s) {
    scores[idx][c] = s;
  }

  void add(int idx, Score w, Score b = SCORE_ZERO) {
    scores[idx][WHITE] = w;
    scores[idx][BLACK] = b;
  }

  std::ostream& operator<<(std::ostream& os, Score s) {
    os << std::setw(5) << to_cp(mg_value(s)) << " "
       << std::setw(5) << to_cp(eg_value(s));
    return os;
  }

  std::ostream& operator<<(std::ostream& os, Term t) {

    if (t == MATERIAL || t == IMBALANCE || t == INITIATIVE || t == TOTAL)
        os << " ----  ----"    << " | " << " ----  ----";
    else
        os << scores[t][WHITE] << " | " << scores[t][BLACK];

    os << " | " << scores[t][WHITE] - scores[t][BLACK] << "\n";
    return os;
  }
}

using namespace Trace;

namespace {

  const Bitboard QueenSide   = FileABB | FileBBB | FileCBB | FileDBB;
  const Bitboard CenterFiles = FileCBB | FileDBB | FileEBB | FileFBB;
  const Bitboard KingSide    = FileEBB | FileFBB | FileGBB | FileHBB;
  const Bitboard Center      = (FileDBB | FileEBB) & (Rank4BB | Rank5BB);

  const Bitboard KingFlank[FILE_NB] = {
    QueenSide,   QueenSide, QueenSide,
    CenterFiles, CenterFiles,
    KingSide,    KingSide,  KingSide
  };

  // Threshold for lazy and space evaluation
  const Value LazyThreshold  = Value(1500);
  const Value SpaceThreshold = Value(12222);

  // KingAttackWeights[PieceType] contains king attack weights by piece type
  const int KingAttackWeights[PIECE_TYPE_NB] = { 0, 0, 78, 56, 45, 11 };

  // Penalties for enemy's safe checks
  const int QueenSafeCheck  = 780;
  const int RookSafeCheck   = 880;
  const int BishopSafeCheck = 435;
  const int KnightSafeCheck = 790;

#define S(mg, eg) make_score(mg, eg)

  // MobilityBonus[PieceType-2][attacked] contains bonuses for middle and end game,
  // indexed by piece type and number of attacked squares in the mobility area.
  const Score MobilityBonus[VARIANT_NB][4][32] = {
    {
    { S(-75,-76), S(-57,-54), S( -9,-28), S( -2,-10), S(  6,  5), S( 14, 12), // Knights
      S( 22, 26), S( 29, 29), S( 36, 29) },
    { S(-48,-59), S(-20,-23), S( 16, -3), S( 26, 13), S( 38, 24), S( 51, 42), // Bishops
      S( 55, 54), S( 63, 57), S( 63, 65), S( 68, 73), S( 81, 78), S( 81, 86),
      S( 91, 88), S( 98, 97) },
    { S(-58,-76), S(-27,-18), S(-15, 28), S(-10, 55), S( -5, 69), S( -2, 82), // Rooks
      S(  9,112), S( 16,118), S( 30,132), S( 29,142), S( 32,155), S( 38,165),
      S( 46,166), S( 48,169), S( 58,171) },
    { S(-39,-36), S(-21,-15), S(  3,  8), S(  3, 18), S( 14, 34), S( 22, 54), // Queens
      S( 28, 61), S( 41, 73), S( 43, 79), S( 48, 92), S( 56, 94), S( 60,104),
      S( 60,113), S( 66,120), S( 67,123), S( 70,126), S( 71,133), S( 73,136),
      S( 79,140), S( 88,143), S( 88,148), S( 99,166), S(102,170), S(102,175),
      S(106,184), S(109,191), S(113,206), S(116,212) }
    },
#ifdef ANTI
    {
      { S(-150,-152), S(-112,-108), S(-18,-52), S( -4,-20), S( 12, 10), S( 30, 22), // Knights
        S(  44,  52), S(  60,  56), S( 72, 58) },
      { S(-96,-116), S(-42,-38), S( 32, -4), S( 52, 24), S( 74, 44), S(102, 84), // Bishops
        S(108, 108), S(126,116), S(130,126), S(142,140), S(158,148), S(162,172),
        S(184, 180), S(194,188) },
      { S(-112,-156), S(-50,-36), S(-22, 52), S(-10,110), S( -8,140), S( -2,162), // Rooks
        S(  16, 218), S( 28,240), S( 42,256), S( 46,286), S( 62,308), S( 64,320),
        S(  86, 330), S( 98,336), S(118,338) },
      { S(-80,-70), S(-50,-24), S(  4, 14), S(  8, 38), S( 28, 74), S( 48,110), // Queens
        S( 50,124), S( 80,152), S( 86,158), S( 94,174), S(108,188), S(112,204),
        S(120,222), S(140,232), S(144,236), S(146,244), S(150,256), S(154,260),
        S(170,266), S(188,272), S(198,280), S(216,314), S(224,316), S(226,322),
        S(236,348), S(238,354), S(246,382), S(256,398) }
    },
#endif
#ifdef ATOMIC
    {
      { S(-85,-78), S(-78,-63), S(-35,-40), S( -2,-24), S( 14,  8), S( 23, 25), // Knights
        S( 39, 26), S( 30, 23), S( 36, 29) },
      { S(-55,-64), S(-17,-34), S( 13, -9), S( 24, 20), S( 22, 25), S( 57, 38), // Bishops
        S( 32, 52), S( 67, 66), S( 52, 52), S( 57, 74), S( 73, 77), S( 85, 81),
        S( 92, 90), S(110, 86) },
      { S(-60,-73), S(-33,-28), S(-18,  9), S(-19, 30), S(-19, 58), S( 20, 77), // Rooks
        S( 12,106), S( 11,133), S( 21,134), S( 33,165), S( 34,169), S( 39,183),
        S( 25,171), S( 61,181), S( 58,158) },
      { S(-43,-43), S(-14,-16), S( -5,  1), S(  0, 23), S(  6, 24), S( 24, 58), // Queens
        S( 20, 55), S( 31, 67), S( 47, 90), S( 28, 79), S( 47, 89), S( 69,104),
        S( 64,111), S( 75,128), S( 72,114), S( 48,132), S( 58,130), S( 76,134),
        S( 84,124), S(109,131), S(114,143), S(103,140), S(105,146), S(109,165),
        S(116,156), S(127,176), S(130,174), S(129,204) }
    },
#endif
#ifdef CRAZYHOUSE
    {
      { S(-126, -96), S(-103,-31), S(-90,-27), S(-40,  3), S(  0,  3), S(  4,  0), // Knights
        S(  20,  12), S(  15, 33), S( 50, 46) },
      { S(-156, -79), S(-115,-43), S( 42,-14), S( 35, 26), S( 64, 26), S( 74, 38), // Bishops
        S(  70,  46), S(  83, 71), S( 70, 68), S( 66, 80), S( 64, 68), S( 70, 77),
        S(  97,  92), S(  89, 98) },
      { S( -53, -53), S( -22, -8), S(-48, 30), S(-14, 57), S( -4, 77), S( 11, 87), // Rooks
        S(   7, 115), S(  12,123), S( 27,120), S(  6,140), S( 55,156), S( 18,161),
        S(  51, 161), S(  54,171), S( 52,166) },
      { S( -26, -56), S( -24,-14), S(  7, 14), S(  8, 15), S( 18, 34), S( 14, 41), // Queens
        S(  28,  58), S(  33, 66), S( 40, 70), S( 47, 74), S( 50,100), S( 52,106),
        S(  59, 111), S(  50, 95), S( 60,115), S( 61,126), S( 75,144), S( 82,119),
        S(  95, 137), S( 102,138), S(100,142), S(119,154), S(129,156), S(107,156),
        S( 111, 177), S( 115,181), S(124,197), S(124,199) }
    },
#endif
#ifdef EXTINCTION
    {
      { S(-123, -90), S( -91,-32), S(-61,-29), S(-38,  3), S(  0,  3), S(  4,  0), // Knights
        S(  19,  12), S(  15, 33), S( 52, 45) },
      { S(-153, -80), S(-112,-41), S( 41,-14), S( 35, 24), S( 62, 26), S( 75, 41), // Bishops
        S(  72,  48), S(  85, 74), S( 74, 65), S( 66, 79), S( 64, 69), S( 73, 80),
        S( 107,  92), S(  96,101) },
      { S( -59, -51), S( -20, -8), S(-54, 32), S(-15, 54), S( -4, 70), S( 11, 84), // Rooks
        S(   6, 113), S(  13,123), S( 27,114), S(  6,144), S( 60,162), S( 19,162),
        S(  48, 170), S(  57,170), S( 52,177) },
      { S( -27, -56), S( -24,-14), S(  7, 13), S(  9, 16), S( 18, 37), S( 14, 40), // Queens
        S(  29,  56), S(  34, 64), S( 39, 73), S( 49, 65), S( 50, 98), S( 50,106),
        S(  60, 107), S(  53, 92), S( 62,119), S( 69,130), S( 77,145), S( 84,120),
        S(  90, 153), S(  98,131), S(106,139), S(116,147), S(127,157), S(112,154),
        S( 121, 174), S( 124,167), S(126,194), S(130,190) }
    },
#endif
#ifdef GRID
    {
      { S(-75,-76), S(-57,-54), S( -9,-28), S( -2,-10), S(  6,  5), S( 14, 12), // Knights
        S( 22, 26), S( 29, 29), S( 36, 29) },
      { S(-48,-59), S(-20,-23), S( 16, -3), S( 26, 13), S( 38, 24), S( 51, 42), // Bishops
        S( 55, 54), S( 63, 57), S( 63, 65), S( 68, 73), S( 81, 78), S( 81, 86),
        S( 91, 88), S( 98, 97) },
      { S(-58,-76), S(-27,-18), S(-15, 28), S(-10, 55), S( -5, 69), S( -2, 82), // Rooks
        S(  9,112), S( 16,118), S( 30,132), S( 29,142), S( 32,155), S( 38,165),
        S( 46,166), S( 48,169), S( 58,171) },
      { S(-39,-36), S(-21,-15), S(  3,  8), S(  3, 18), S( 14, 34), S( 22, 54), // Queens
        S( 28, 61), S( 41, 73), S( 43, 79), S( 48, 92), S( 56, 94), S( 60,104),
        S( 60,113), S( 66,120), S( 67,123), S( 70,126), S( 71,133), S( 73,136),
        S( 79,140), S( 88,143), S( 88,148), S( 99,166), S(102,170), S(102,175),
        S(106,184), S(109,191), S(113,206), S(116,212) }
    },
#endif
#ifdef HORDE
    {
      { S(-126,-90), S( -7,-22), S( -46,-25), S( 19,7), S( -53, 71), S( 31, -1), // Knights
        S(  -6, 51), S(-12, 47), S( -9, -56) },
      { S( -46,-2), S(30,66), S( 18, -27), S( 86, 21), S( 65, 11), S(147, 45), // Bishops
        S(  98, 38), S( 95, 52), S(122, 45), S( 95, 33), S( 89,103), S( 85, -9),
        S( 105, 70), S(131, 82) },
      { S( -56,-78), S(-25,-18), S(-11, 26), S( -5, 55), S( -4, 70), S( -1, 81), // Rooks
        S(   8,109), S( 14,120), S( 21,128), S( 23,143), S( 31,154), S( 32,160),
        S(  43,165), S( 49,168), S( 59,169) },
      { S( -40,-35), S(-25,-12), S(  2,  7), S(  4, 19), S( 14, 37), S( 24, 55), // Queens
        S(  25, 62), S( 40, 76), S( 43, 79), S( 47, 87), S( 54, 94), S( 56,102),
        S(  60,111), S( 70,116), S( 72,118), S( 73,122), S( 75,128), S( 77,130),
        S(  85,133), S( 94,136), S( 99,140), S(108,157), S(112,158), S(113,161),
        S( 118,174), S(119,177), S(123,191), S(128,199) }
    },
#endif
#ifdef KOTH
    {
      { S(-75,-76), S(-56,-54), S( -9,-26), S( -2,-10), S(  6,  5), S( 15, 11), // Knights
        S( 22, 26), S( 30, 28), S( 36, 29) },
      { S(-48,-58), S(-21,-19), S( 16, -2), S( 26, 12), S( 37, 22), S( 51, 42), // Bishops
        S( 54, 54), S( 63, 58), S( 65, 63), S( 71, 70), S( 79, 74), S( 81, 86),
        S( 92, 90), S( 97, 94) },
      { S(-56,-78), S(-25,-18), S(-11, 26), S( -5, 55), S( -4, 70), S( -1, 81), // Rooks
        S(  8,109), S( 14,120), S( 21,128), S( 23,143), S( 31,154), S( 32,160),
        S( 43,165), S( 49,168), S( 59,169) },
      { S(-40,-35), S(-25,-12), S(  2,  7), S(  4, 19), S( 14, 37), S( 24, 55), // Queens
        S( 25, 62), S( 40, 76), S( 43, 79), S( 47, 87), S( 54, 94), S( 56,102),
        S( 60,111), S( 70,116), S( 72,118), S( 73,122), S( 75,128), S( 77,130),
        S( 85,133), S( 94,136), S( 99,140), S(108,157), S(112,158), S(113,161),
        S(118,174), S(119,177), S(123,191), S(128,199) }
    },
#endif
#ifdef LOSERS
    {
      { S(-150,-152), S(-112,-108), S(-18,-52), S( -4,-20), S( 12, 10), S( 30, 22), // Knights
        S(  44,  52), S(  60,  56), S( 72, 58) },
      { S(-96,-116), S(-42,-38), S( 32, -4), S( 52, 24), S( 74, 44), S(102, 84), // Bishops
        S(108, 108), S(126,116), S(130,126), S(142,140), S(158,148), S(162,172),
        S(184, 180), S(194,188) },
      { S(-112,-156), S(-50,-36), S(-22, 52), S(-10,110), S( -8,140), S( -2,162), // Rooks
        S(  16, 218), S( 28,240), S( 42,256), S( 46,286), S( 62,308), S( 64,320),
        S(  86, 330), S( 98,336), S(118,338) },
      { S(-80,-70), S(-50,-24), S(  4, 14), S(  8, 38), S( 28, 74), S( 48,110), // Queens
        S( 50,124), S( 80,152), S( 86,158), S( 94,174), S(108,188), S(112,204),
        S(120,222), S(140,232), S(144,236), S(146,244), S(150,256), S(154,260),
        S(170,266), S(188,272), S(198,280), S(216,314), S(224,316), S(226,322),
        S(236,348), S(238,354), S(246,382), S(256,398) }
    },
#endif
#ifdef RACE
    {
      { S(-132,-117), S( -89,-110), S(-13,-49), S(-11,-15), S(-10,-30), S( 29, 17), // Knights
        S(  13,  32), S(  79,  69), S(109, 79) },
      { S(-101,-119), S( -19, -27), S( 27, -9), S( 35, 30), S( 62, 31), S(115, 72), // Bishops
        S(  91,  99), S( 138, 122), S(129,119), S(158,156), S(153,162), S(143,189),
        S( 172, 181), S( 196, 204) },
      { S(-131,-162), S( -57, -37), S( -8, 47), S( 12, 93), S(  3,127), S( 10,139), // Rooks
        S(   3, 240), S(  18, 236), S( 44,251), S( 44,291), S( 49,301), S( 67,316),
        S( 100, 324), S(  97, 340), S(110,324) },
      { S( -87, -68), S( -73,  -2), S( -7,  9), S( -5, 16), S( 39, 76), S( 39,118), // Queens
        S(  64, 131), S(  86, 169), S( 86,175), S( 78,166), S( 97,195), S(123,216),
        S( 137, 200), S( 155, 247), S(159,260), S(136,252), S(156,279), S(160,251),
        S( 165, 251), S( 194, 267), S(204,271), S(216,331), S(226,304), S(223,295),
        S( 239, 316), S( 228, 365), S(240,385), S(249,377) }
    },
#endif
#ifdef RELAY
    {
      { S(-75,-76), S(-56,-54), S( -9,-26), S( -2,-10), S(  6,  5), S( 15, 11), // Knights
        S( 22, 26), S( 30, 28), S( 36, 29) },
      { S(-48,-58), S(-21,-19), S( 16, -2), S( 26, 12), S( 37, 22), S( 51, 42), // Bishops
        S( 54, 54), S( 63, 58), S( 65, 63), S( 71, 70), S( 79, 74), S( 81, 86),
        S( 92, 90), S( 97, 94) },
      { S(-56,-78), S(-25,-18), S(-11, 26), S( -5, 55), S( -4, 70), S( -1, 81), // Rooks
        S(  8,109), S( 14,120), S( 21,128), S( 23,143), S( 31,154), S( 32,160),
        S( 43,165), S( 49,168), S( 59,169) },
      { S(-40,-35), S(-25,-12), S(  2,  7), S(  4, 19), S( 14, 37), S( 24, 55), // Queens
        S( 25, 62), S( 40, 76), S( 43, 79), S( 47, 87), S( 54, 94), S( 56,102),
        S( 60,111), S( 70,116), S( 72,118), S( 73,122), S( 75,128), S( 77,130),
        S( 85,133), S( 94,136), S( 99,140), S(108,157), S(112,158), S(113,161),
        S(118,174), S(119,177), S(123,191), S(128,199) }
    },
#endif
#ifdef THREECHECK
    {
      { S(-74,-76), S(-55,-54), S( -9,-26), S( -2,-10), S(  6,  5), S( 15, 11), // Knights
        S( 22, 26), S( 31, 27), S( 37, 29) },
      { S(-49,-56), S(-23,-18), S( 15, -2), S( 25, 12), S( 36, 22), S( 50, 42), // Bishops
        S( 53, 54), S( 64, 57), S( 67, 63), S( 71, 68), S( 84, 76), S( 79, 87),
        S( 95, 91), S( 98, 93) },
      { S(-57,-76), S(-25,-18), S(-11, 25), S( -5, 53), S( -4, 70), S( -1, 78), // Rooks
        S(  8,111), S( 14,116), S( 22,125), S( 24,148), S( 31,159), S( 31,173),
        S( 44,163), S( 50,162), S( 56,168) },
      { S(-42,-35), S(-25,-12), S(  2,  7), S(  4, 19), S( 14, 37), S( 24, 53), // Queens
        S( 26, 63), S( 39, 80), S( 42, 77), S( 48, 88), S( 53, 96), S( 57, 96),
        S( 61,108), S( 71,116), S( 70,116), S( 74,125), S( 75,133), S( 78,133),
        S( 85,137), S( 97,135), S(103,141), S(107,165), S(109,153), S(115,162),
        S(119,164), S(121,184), S(121,192), S(131,203) }
    },
#endif
#ifdef TWOKINGS
    {
      { S(-75,-76), S(-57,-54), S( -9,-28), S( -2,-10), S(  6,  5), S( 14, 12), // Knights
        S( 22, 26), S( 29, 29), S( 36, 29) },
      { S(-48,-59), S(-20,-23), S( 16, -3), S( 26, 13), S( 38, 24), S( 51, 42), // Bishops
        S( 55, 54), S( 63, 57), S( 63, 65), S( 68, 73), S( 81, 78), S( 81, 86),
        S( 91, 88), S( 98, 97) },
      { S(-58,-76), S(-27,-18), S(-15, 28), S(-10, 55), S( -5, 69), S( -2, 82), // Rooks
        S(  9,112), S( 16,118), S( 30,132), S( 29,142), S( 32,155), S( 38,165),
        S( 46,166), S( 48,169), S( 58,171) },
      { S(-39,-36), S(-21,-15), S(  3,  8), S(  3, 18), S( 14, 34), S( 22, 54), // Queens
        S( 28, 61), S( 41, 73), S( 43, 79), S( 48, 92), S( 56, 94), S( 60,104),
        S( 60,113), S( 66,120), S( 67,123), S( 70,126), S( 71,133), S( 73,136),
        S( 79,140), S( 88,143), S( 88,148), S( 99,166), S(102,170), S(102,175),
        S(106,184), S(109,191), S(113,206), S(116,212) }
    },
#endif
  };

  // Outpost[knight/bishop][supported by pawn] contains bonuses for minor
  // pieces if they occupy or can reach an outpost square, bigger if that
  // square is supported by a pawn.
  const Score Outpost[][2] = {
    { S(22, 6), S(36,12) }, // Knight
    { S( 9, 2), S(15, 5) }  // Bishop
  };

  // RookOnFile[semiopen/open] contains bonuses for each rook when there is
  // no (friendly) pawn on the rook file.
  const Score RookOnFile[] = { S(20, 7), S(45, 20) };

  // ThreatByMinor/ByRook[attacked PieceType] contains bonuses according to
  // which piece type attacks which one. Attacks on lesser pieces which are
  // pawn-defended are not considered.
  const Score ThreatByMinor[PIECE_TYPE_NB] = {
    S(0, 0), S(0, 31), S(39, 42), S(57, 44), S(68, 112), S(47, 120)
  };

  const Score ThreatByRook[PIECE_TYPE_NB] = {
    S(0, 0), S(0, 24), S(38, 71), S(38, 61), S(0, 38), S(36, 38)
  };

  // ThreatByKing[on one/on many] contains bonuses for king attacks on
  // pawns or pieces which are not pawn-defended.
  const Score ThreatByKing[] = { S(3, 65), S(9, 145) };

<<<<<<< HEAD
#ifdef ATOMIC
  const Score ThreatByBlast = S(80, 80);
#endif

#ifdef THREECHECK
  const Score ChecksGivenBonus[CHECKS_NB] = {
      S(0, 0),
      S(444, 181),
      S(2425, 603),
      S(0, 0)
  };
#endif

#ifdef KOTH
  const Score KothDistanceBonus[6] = {
    S(1949, 1934), S(454, 364), S(151, 158), S(75, 85), S(42, 49), S(0, 0)
  };
  const Score KothSafeCenter = S(163, 207);
#endif

#ifdef ANTI
  const Score PieceCountAnti    = S(119, 123);
  const Score ThreatsAnti[]     = { S(192, 203), S(411, 322) };
  const Score AttacksAnti[2][2][PIECE_TYPE_NB] = {
    {
      { S( 30, 141), S( 26,  94), S(161, 105), S( 70, 123), S( 61,  72), S( 78, 12), S(139, 115) },
      { S( 56,  89), S( 82, 107), S(114,  93), S(110, 115), S(188, 112), S( 73, 59), S(122,  59) }
    },
    {
      { S(119, 142), S( 99, 105), S(123, 193), S(142,  37), S(118,  96), S( 50, 12), S( 91,  85) },
      { S( 58,  81), S( 66, 110), S(105, 153), S(100, 143), S(140, 113), S(145, 73), S(153, 154) }
    }
  };
#endif

#ifdef LOSERS
  const Score ThreatsLosers[]     = { S(216, 279), S(441, 341) };
  const Score AttacksLosers[2][2][PIECE_TYPE_NB] = {
    {
      { S( 27, 140), S( 23,  95), S(160, 112), S( 78, 129), S( 65,  75), S( 70, 13), S(146, 123) },
      { S( 58,  82), S( 80, 112), S(124,  87), S(103, 110), S(185, 107), S( 72, 60), S(126,  62) }
    },
    {
      { S(111, 127), S(102,  95), S(121, 183), S(140,  37), S(120,  99), S( 55, 11), S( 88,  93) },
      { S( 56,  69), S( 72, 124), S(109, 154), S( 98, 149), S(129, 113), S(147, 72), S(157, 152) }
    }
  };
#endif

#ifdef CRAZYHOUSE
  const int KingDangerInHand[PIECE_TYPE_NB] = {
    79, 16, 200, 61, 138, 152
  };
  const Score DropMobilityBonus = S(30, 30);
#endif

#ifdef RACE
  // Bonus for distance of king from 8th rank
  const Score KingRaceBonus[RANK_NB] = {
    S(14282, 14493), S(6369, 5378), S(4224, 3557), S(2633, 2219),
    S( 1614,  1456), S( 975,  885), S( 528,  502), S(   0,    0)
  };
#endif

  // Passed[variant][mg/eg][Rank] contains midgame and endgame bonuses for passed pawns.
  // We don't use a Score because we process the two components independently.
  const Value Passed[VARIANT_NB][2][RANK_NB] = {
    {
    { V(0), V(5), V( 5), V(32), V(70), V(172), V(217) },
    { V(0), V(7), V(13), V(42), V(70), V(170), V(269) }
    },
#ifdef ANTI
    {
      { V(0), V(5), V( 5), V(31), V(73), V(166), V(252) },
      { V(0), V(7), V(14), V(38), V(73), V(166), V(252) }
    },
#endif
#ifdef ATOMIC
    {
      { V(0), V(95), V(118), V(94), V(142), V(196), V(204) },
      { V(0), V(86), V( 43), V(61), V( 62), V(150), V(256) }
    },
#endif
#ifdef CRAZYHOUSE
    {
      { V(0), V(15), V(23), V(13), V( 88), V(177), V(229) },
      { V(0), V(27), V(13), V(19), V(111), V(140), V(203) }
    },
#endif
#ifdef EXTINCTION
    {
      { V(0), V(5), V( 5), V(31), V(73), V(166), V(252) },
      { V(0), V(7), V(14), V(38), V(73), V(166), V(252) }
    },
#endif
#ifdef GRID
    {
      { V(0), V(11), V( 4), V(27), V(58), V(168), V(251) },
      { V(0), V( 2), V( 0), V(34), V(17), V(165), V(253) }
    },
#endif
#ifdef HORDE
    {
      { V(0), V(-66), V(-25), V( 66), V(68), V( 72), V(250) },
      { V(0), V( 10), V(  7), V(-12), V(81), V(210), V(258) }
    },
#endif
#ifdef KOTH
    {
      { V(0), V(5), V( 5), V(31), V(73), V(166), V(252) },
      { V(0), V(7), V(14), V(38), V(73), V(166), V(252) }
    },
#endif
#ifdef LOSERS
    {
      { V(0), V(5), V( 5), V(31), V(72), V(170), V(276) },
      { V(0), V(8), V(13), V(36), V(72), V(159), V(251) }
    },
#endif
#ifdef RACE
    {},
#endif
#ifdef RELAY
    {
      { V(0), V(5), V( 5), V(31), V(73), V(166), V(252) },
      { V(0), V(7), V(14), V(38), V(73), V(166), V(252) }
    },
#endif
#ifdef THREECHECK
    {
      { V(0), V(5), V( 5), V(31), V(73), V(166), V(252) },
      { V(0), V(7), V(14), V(38), V(73), V(166), V(252) }
    },
#endif
#ifdef TWOKINGS
    {
      { V(0), V(5), V( 5), V(31), V(73), V(166), V(252) },
      { V(0), V(7), V(14), V(38), V(73), V(166), V(252) }
    },
#endif
=======
  // PassedRank[Rank] contains a bonus according to the rank of a passed pawn
  const Score PassedRank[RANK_NB] = {
    S(0, 0), S(5, 7), S(5, 13), S(32, 42), S(70, 70), S(172, 170), S(217, 269)
>>>>>>> 52f92d05
  };

  // PassedFile[File] contains a bonus according to the file of a passed pawn
  const Score PassedFile[FILE_NB] = {
    S(  9, 10), S(2, 10), S(1, -8), S(-20,-12),
    S(-20,-12), S(1, -8), S(2, 10), S(  9, 10)
  };

<<<<<<< HEAD
  // Rank factor applied on some bonus for passed pawn on rank 4 or beyond
  const int RankFactor[RANK_NB] = {0, 0, 0, 2, 7, 12, 19};

  // KingProtector[PieceType-2] contains a bonus according to distance from king
  const Score KingProtector[] = { S(-3, -5), S(-4, -3), S(-3, 0), S(-1, 1) };

  // Assorted bonuses and penalties used by evaluation
  const Score MinorBehindPawn       = S( 16,  0);
  const Score BishopPawns           = S(  8, 12);
  const Score LongRangedBishop      = S( 22,  0);
  const Score RookOnPawn            = S(  8, 24);
  const Score TrappedRook           = S( 92,  0);
  const Score WeakQueen             = S( 50, 10);
  const Score CloseEnemies[VARIANT_NB] = {
    S( 7,  0),
#ifdef ANTI
    S( 0,  0),
#endif
#ifdef ATOMIC
    S(17,  0),
#endif
#ifdef CRAZYHOUSE
    S(14, 20),
#endif
#ifdef EXTINCTION
    S( 0,  0),
#endif
#ifdef GRID
    S( 7,  0),
#endif
#ifdef HORDE
    S( 7,  0),
#endif
#ifdef KOTH
    S( 7,  0),
#endif
#ifdef LOSERS
    S( 7,  0),
#endif
#ifdef RACE
    S( 0,  0),
#endif
#ifdef RELAY
    S( 7,  0),
#endif
#ifdef THREECHECK
    S(16,  9),
#endif
#ifdef TWOKINGS
    S( 7,  0),
#endif
  };
  const Score PawnlessFlank         = S( 20, 80);
  const Score ThreatBySafePawn      = S(175,168);
  const Score ThreatByRank          = S( 16,  3);
  const Score Hanging               = S( 52, 30);
  const Score WeakUnopposedPawn     = S(  5, 25);
  const Score ThreatByPawnPush      = S( 47, 26);
  const Score ThreatByAttackOnQueen = S( 42, 21);
  const Score HinderPassedPawn      = S(  8,  1);
  const Score TrappedBishopA1H1     = S( 50, 50);

  #undef S
  #undef V

  // KingAttackWeights[PieceType] contains king attack weights by piece type
  const int KingAttackWeights[VARIANT_NB][PIECE_TYPE_NB] = {
    { 0, 0, 78, 56, 45, 11 },
#ifdef ANTI
    {},
#endif
#ifdef ATOMIC
    { 0, 0, 76, 64, 46, 11 },
#endif
#ifdef CRAZYHOUSE
    { 0, 0, 112, 87, 63, 2 },
#endif
#ifdef EXTINCTION
    {},
#endif
#ifdef GRID
    { 0, 0, 89, 62, 47, 11 },
#endif
#ifdef HORDE
    { 0, 0, 78, 56, 45, 11 },
#endif
#ifdef KOTH
    { 0, 0, 76, 48, 44, 10 },
#endif
#ifdef LOSERS
    { 0, 0, 78, 56, 45, 11 },
#endif
#ifdef RACE
    {},
#endif
#ifdef RELAY
    { 0, 0, 78, 56, 45, 11 },
#endif
#ifdef THREECHECK
    { 0, 0, 115, 64, 62, 35 },
#endif
#ifdef TWOKINGS
    { 0, 0, 78, 56, 45, 11 },
#endif
  };

  // Per-variant king danger malus factors
  const int KingDangerParams[VARIANT_NB][7] = {
    {   102,  191,  143, -848,   -9,   40,    0 },
#ifdef ANTI
    {},
#endif
#ifdef ATOMIC
    {   274,  166,  146, -654,  -12,   -7,   29 },
#endif
#ifdef CRAZYHOUSE
    {   119,  439,  130, -613,   -6,   -1,  320 },
#endif
#ifdef EXTINCTION
    {},
#endif
#ifdef GRID
    {   119,  211,  158, -722,   -9,   41,    0 },
#endif
#ifdef HORDE
    {   101,  235,  134, -717,  -11,   -5,    0 },
#endif
#ifdef KOTH
    {    85,  229,  131, -658,   -9,   -5,    0 },
#endif
#ifdef LOSERS
    {   101,  235,  134, -717, -357,   -5,    0 },
#endif
#ifdef RACE
    {},
#endif
#ifdef RELAY
    {   101,  235,  134, -717,  -11,   -5,    0 },
#endif
#ifdef THREECHECK
    {    85,  136,  106, -613,   -7,  -73,  181 },
#endif
#ifdef TWOKINGS
    {    92,  155,  136, -967,   -8,   38,    0 },
#endif
  };

  // Penalties for enemy's safe checks
  const int QueenSafeCheck  = 780;
  const int RookSafeCheck   = 880;
  const int BishopSafeCheck = 435;
  const int KnightSafeCheck = 790;
#ifdef CRAZYHOUSE
  const int PawnSafeCheck   = 435;
#endif
#ifdef ATOMIC
  const int IndirectKingAttack = 883;
#endif

#ifdef THREECHECK
  // In Q8 fixed point
  const int ThreeCheckKSFactors[CHECKS_NB] = { 571, 619, 858, 0 };
#endif
  // Threshold for lazy and space evaluation
  const Value LazyThreshold  = Value(1500);
  const Value SpaceThreshold[VARIANT_NB] = {
    Value(12222),
#ifdef ANTI
    Value(12222),
#endif
#ifdef ATOMIC
    Value(12222),
#endif
#ifdef CRAZYHOUSE
    Value(12222),
#endif
#ifdef EXTINCTION
    Value(12222),
#endif
#ifdef GRID
    Value(12222),
#endif
#ifdef HORDE
    VALUE_ZERO,
#endif
#ifdef KOTH
    VALUE_ZERO,
#endif
#ifdef LOSERS
    Value(12222),
#endif
#ifdef RACE
    Value(12222),
#endif
#ifdef RELAY
    Value(12222),
#endif
#ifdef THREECHECK
    Value(12222),
#endif
#ifdef TWOKINGS
    Value(12222),
#endif
  };
=======
  // PassedDanger[Rank] contains a term to weight the passed score
  const int PassedDanger[RANK_NB] = { 0, 0, 0, 2, 7, 12, 19 };

  // KingProtector[PieceType-2] contains a penalty according to distance from king
  const Score KingProtector[] = { S(3, 5), S(4, 3), S(3, 0), S(1, -1) };

  // Assorted bonuses and penalties
  const Score BishopPawns       = S(  8, 12);
  const Score CloseEnemies      = S(  7,  0);
  const Score Hanging           = S( 52, 30);
  const Score HinderPassedPawn  = S(  8,  1);
  const Score LongRangedBishop  = S( 22,  0);
  const Score MinorBehindPawn   = S( 16,  0);
  const Score PawnlessFlank     = S( 20, 80);
  const Score RookOnPawn        = S(  8, 24);
  const Score ThreatByPawnPush  = S( 47, 26);
  const Score ThreatByRank      = S( 16,  3);
  const Score ThreatBySafePawn  = S(175,168);
  const Score ThreatOnQueen     = S( 42, 21);
  const Score TrappedBishopA1H1 = S( 50, 50);
  const Score TrappedRook       = S( 92,  0);
  const Score WeakQueen         = S( 50, 10);
  const Score WeakUnopposedPawn = S(  5, 25);

#undef S

  // Evaluation class computes and stores attacks tables and other working data
  template<Tracing T>
  class Evaluation {

  public:
    Evaluation() = delete;
    explicit Evaluation(const Position& p) : pos(p) {}
    Evaluation& operator=(const Evaluation&) = delete;
    Value value();

  private:
    template<Color Us> void initialize();
    template<Color Us, PieceType Pt> Score pieces();
    template<Color Us> Score king() const;
    template<Color Us> Score threats() const;
    template<Color Us> Score passed() const;
    template<Color Us> Score space() const;
    ScaleFactor scale_factor(Value eg) const;
    Score initiative(Value eg) const;

    const Position& pos;
    Material::Entry* me;
    Pawns::Entry* pe;
    Bitboard mobilityArea[COLOR_NB];
    Score mobility[COLOR_NB] = { SCORE_ZERO, SCORE_ZERO };

    // attackedBy[color][piece type] is a bitboard representing all squares
    // attacked by a given color and piece type. Special "piece types" which
    // are also calculated are QUEEN_DIAGONAL and ALL_PIECES.
    Bitboard attackedBy[COLOR_NB][PIECE_TYPE_NB];

    // attackedBy2[color] are the squares attacked by 2 pieces of a given color,
    // possibly via x-ray or by one pawn and one piece. Diagonal x-ray through
    // pawn or squares attacked by 2 pawns are not explicitly added.
    Bitboard attackedBy2[COLOR_NB];

    // kingRing[color] are the squares adjacent to the king, plus (only for a
    // king on its first rank) the squares two ranks in front. For instance,
    // if black's king is on g8, kingRing[BLACK] is f8, h8, f7, g7, h7, f6, g6
    // and h6. It is set to 0 when king safety evaluation is skipped.
    Bitboard kingRing[COLOR_NB];
>>>>>>> 52f92d05

    // kingAttackersCount[color] is the number of pieces of the given color
    // which attack a square in the kingRing of the enemy king.
    int kingAttackersCount[COLOR_NB];

    // kingAttackersWeight[color] is the sum of the "weights" of the pieces of the
    // given color which attack a square in the kingRing of the enemy king. The
    // weights of the individual piece types are given by the elements in the
    // KingAttackWeights array.
    int kingAttackersWeight[COLOR_NB];

    // kingAdjacentZoneAttacksCount[color] is the number of attacks by the given
    // color to squares directly adjacent to the enemy king. Pieces which attack
    // more than one square are counted multiple times. For instance, if there is
    // a white knight on g5 and black's king is on g8, this white knight adds 2
    // to kingAdjacentZoneAttacksCount[WHITE].
    int kingAdjacentZoneAttacksCount[COLOR_NB];
  };


  // Evaluation::initialize() computes king and pawn attacks, and the king ring
  // bitboard for a given color. This is done at the beginning of the evaluation.
  template<Tracing T> template<Color Us>
  void Evaluation<T>::initialize() {

    const Color     Them = (Us == WHITE ? BLACK : WHITE);
    const Direction Up   = (Us == WHITE ? NORTH : SOUTH);
    const Direction Down = (Us == WHITE ? SOUTH : NORTH);
    const Bitboard LowRanks = (Us == WHITE ? Rank2BB | Rank3BB: Rank7BB | Rank6BB);

    // Find our pawns that are blocked or on the first two ranks
    Bitboard b = pos.pieces(Us, PAWN) & (shift<Down>(pos.pieces()) | LowRanks);

    // Squares occupied by those pawns, by our king, or controlled by enemy pawns
    // are excluded from the mobility area.
#ifdef ANTI
    if (pos.is_anti())
        mobilityArea[Us] = ~0;
    else
#endif
    mobilityArea[Us] = ~(b | pos.square<KING>(Us) | pe->pawn_attacks(Them));

<<<<<<< HEAD
    // Initialise the attack bitboards with the king and pawn information
#ifdef ANTI
    if (pos.is_anti())
    {
        attackedBy[Us][KING] = 0;
        Bitboard kings = pos.pieces(Us, KING);
        while (kings)
            attackedBy[Us][KING] |= pos.attacks_from<KING>(pop_lsb(&kings));
        b = attackedBy[Us][KING];
    }
    else
#endif
#ifdef EXTINCTION
    if (pos.is_extinction())
    {
        attackedBy[Us][KING] = 0;
        Bitboard kings = pos.pieces(Us, KING);
        while (kings)
            attackedBy[Us][KING] |= pos.attacks_from<KING>(pop_lsb(&kings));
        b = attackedBy[Us][KING];
    }
    else
#endif
    b = attackedBy[Us][KING] = pos.attacks_from<KING>(pos.square<KING>(Us));
=======
    // Initialise attackedBy bitboards for kings and pawns
    attackedBy[Us][KING] = pos.attacks_from<KING>(pos.square<KING>(Us));
>>>>>>> 52f92d05
    attackedBy[Us][PAWN] = pe->pawn_attacks(Us);
    attackedBy[Us][ALL_PIECES] = attackedBy[Us][KING] | attackedBy[Us][PAWN];
    attackedBy2[Us]            = attackedBy[Us][KING] & attackedBy[Us][PAWN];

    // Init our king safety tables only if we are going to use them
    if ((
#ifdef ANTI
        !pos.is_anti() &&
#endif
#ifdef EXTINCTION
        !pos.is_extinction() &&
#endif
        (pos.non_pawn_material(Them) >= RookValueMg + KnightValueMg))
#ifdef CRAZYHOUSE
        || pos.is_house()
#endif
    )
    {
        kingRing[Us] = attackedBy[Us][KING];
        if (relative_rank(Us, pos.square<KING>(Us)) == RANK_1)
            kingRing[Us] |= shift<Up>(kingRing[Us]);

        kingAttackersCount[Them] = popcount(attackedBy[Us][KING] & pe->pawn_attacks(Them));
        kingAdjacentZoneAttacksCount[Them] = kingAttackersWeight[Them] = 0;
    }
    else
        kingRing[Us] = kingAttackersCount[Them] = 0;
  }


  // Evaluation::pieces() scores pieces of a given color and type
  template<Tracing T> template<Color Us, PieceType Pt>
  Score Evaluation<T>::pieces() {

    const Color Them = (Us == WHITE ? BLACK : WHITE);
    const Bitboard OutpostRanks = (Us == WHITE ? Rank4BB | Rank5BB | Rank6BB
                                               : Rank5BB | Rank4BB | Rank3BB);
    const Square* pl = pos.squares<Pt>(Us);

    Bitboard b, bb;
    Square s;
    Score score = SCORE_ZERO;

    attackedBy[Us][Pt] = 0;

    if (Pt == QUEEN)
        attackedBy[Us][QUEEN_DIAGONAL] = 0;

    while ((s = *pl++) != SQ_NONE)
    {
        // Find attacked squares, including x-ray attacks for bishops and rooks
        b = Pt == BISHOP ? attacks_bb<BISHOP>(s, pos.pieces() ^ pos.pieces(QUEEN))
          : Pt ==   ROOK ? attacks_bb<  ROOK>(s, pos.pieces() ^ pos.pieces(QUEEN) ^ pos.pieces(Us, ROOK))
                         : pos.attacks_from<Pt>(s);

#ifdef GRID
        if (pos.is_grid())
            b &= ~pos.grid_bb(s);
#endif
        if (pos.pinned_pieces(Us) & s)
            b &= LineBB[pos.square<KING>(Us)][s];

        attackedBy2[Us] |= attackedBy[Us][ALL_PIECES] & b;
        attackedBy[Us][Pt] |= b;
        attackedBy[Us][ALL_PIECES] |= b;

        if (Pt == QUEEN)
            attackedBy[Us][QUEEN_DIAGONAL] |= b & PseudoAttacks[BISHOP][s];

        if (b & kingRing[Them])
        {
            kingAttackersCount[Us]++;
            kingAttackersWeight[Us] += KingAttackWeights[pos.variant()][Pt];
            kingAdjacentZoneAttacksCount[Us] += popcount(b & attackedBy[Them][KING]);
        }

        int mob = popcount(b & mobilityArea[Us]);

        mobility[Us] += MobilityBonus[pos.variant()][Pt - 2][mob];

<<<<<<< HEAD
#ifdef ANTI
        if (pos.is_anti())
            continue;
#endif
#ifdef HORDE
        if (pos.is_horde() && pos.is_horde_color(Us)) {} else
#endif
        // Bonus for this piece as a king protector
        score += KingProtector[Pt - 2] * distance(s, pos.square<KING>(Us));
=======
        // Penalty if the piece is far from the king
        score -= KingProtector[Pt - 2] * distance(s, pos.square<KING>(Us));
>>>>>>> 52f92d05

        if (Pt == BISHOP || Pt == KNIGHT)
        {
            // Bonus if piece is on an outpost square or can reach one
            bb = OutpostRanks & ~pe->pawn_attacks_span(Them);
            if (bb & s)
                score += Outpost[Pt == BISHOP][bool(attackedBy[Us][PAWN] & s)] * 2;

            else if (bb &= b & ~pos.pieces(Us))
                score += Outpost[Pt == BISHOP][bool(attackedBy[Us][PAWN] & bb)];

            // Bonus when behind a pawn
            if (    relative_rank(Us, s) < RANK_5
                && (pos.pieces(PAWN) & (s + pawn_push(Us))))
                score += MinorBehindPawn;

            if (Pt == BISHOP)
            {
                // Penalty according to number of pawns on the same color square as the bishop
                score -= BishopPawns * pe->pawns_on_same_color_squares(Us, s);

                // Bonus for bishop on a long diagonal which can "see" both center squares
                if (more_than_one(Center & (attacks_bb<BISHOP>(s, pos.pieces(PAWN)) | s)))
                    score += LongRangedBishop;
            }

            // An important Chess960 pattern: A cornered bishop blocked by a friendly
            // pawn diagonally in front of it is a very serious problem, especially
            // when that pawn is also blocked.
            if (   Pt == BISHOP
                && pos.is_chess960()
                && (s == relative_square(Us, SQ_A1) || s == relative_square(Us, SQ_H1)))
            {
                Direction d = pawn_push(Us) + (file_of(s) == FILE_A ? EAST : WEST);
                if (pos.piece_on(s + d) == make_piece(Us, PAWN))
                    score -= !pos.empty(s + d + pawn_push(Us))                ? TrappedBishopA1H1 * 4
                            : pos.piece_on(s + d + d) == make_piece(Us, PAWN) ? TrappedBishopA1H1 * 2
                                                                              : TrappedBishopA1H1;
            }
        }

        if (Pt == ROOK)
        {
            // Bonus for aligning rook with with enemy pawns on the same rank/file
            if (relative_rank(Us, s) >= RANK_5)
                score += RookOnPawn * popcount(pos.pieces(Them, PAWN) & PseudoAttacks[ROOK][s]);

            // Bonus for rook on an open or semi-open file
            if (pe->semiopen_file(Us, file_of(s)))
                score += RookOnFile[bool(pe->semiopen_file(Them, file_of(s)))];

            // Penalty when trapped by the king, even more if the king cannot castle
            else if (mob <= 3)
            {
                File kf = file_of(pos.square<KING>(Us));
                if ((kf < FILE_E) == (file_of(s) < kf))
                    score -= (TrappedRook - make_score(mob * 22, 0)) * (1 + !pos.can_castle(Us));
            }
        }

        if (Pt == QUEEN)
        {
            // Penalty if any relative pin or discovered attack against the queen
            Bitboard pinners;
            if (pos.slider_blockers(pos.pieces(Them, ROOK, BISHOP), s, pinners))
                score -= WeakQueen;
        }
    }
    if (T)
        Trace::add(Pt, Us, score);

    return score;
  }


  // Evaluation::king() assigns bonuses and penalties to a king of a given color
  template<Tracing T> template<Color Us>
  Score Evaluation<T>::king() const {

<<<<<<< HEAD
    const Color     Them = (Us == WHITE ? BLACK : WHITE);
#ifdef CRAZYHOUSE
    const Direction Down = (Us == WHITE ? SOUTH : NORTH);
#endif
    const Bitboard  Camp = (Us == WHITE ? AllSquares ^ Rank6BB ^ Rank7BB ^ Rank8BB
                                        : AllSquares ^ Rank1BB ^ Rank2BB ^ Rank3BB);
=======
    const Color    Them = (Us == WHITE ? BLACK : WHITE);
    const Bitboard Camp = (Us == WHITE ? AllSquares ^ Rank6BB ^ Rank7BB ^ Rank8BB
                                       : AllSquares ^ Rank1BB ^ Rank2BB ^ Rank3BB);
>>>>>>> 52f92d05

    const Square ksq = pos.square<KING>(Us);
    Bitboard weak, b, b1, b2, safe, unsafeChecks;

    // King shelter and enemy pawns storm
    Score score = pe->king_safety<Us>(pos, ksq);

    // Main king safety evaluation
<<<<<<< HEAD
    if (kingAttackersCount[Them] > (1 - pos.count<QUEEN>(Them))
#ifdef HORDE
        // Hack to prevent segmentation fault for multi-queen positions
        && !(pos.is_horde() && ksq == SQ_NONE)
#endif
    )
    {
#ifdef ATOMIC
        if (pos.is_atomic())
            weak =  (attackedBy[Them][ALL_PIECES] | (pos.pieces(Them) ^ pos.pieces(Them, KING)))
                  & (attackedBy[Us][KING] | (attackedBy[Us][QUEEN] & ~attackedBy2[Us]) | ~attackedBy[Us][ALL_PIECES]);
        else
#endif
        weak =  attackedBy[Them][ALL_PIECES]
              & ~attackedBy2[Us]
              & (attackedBy[Us][KING] | attackedBy[Us][QUEEN] | ~attackedBy[Us][ALL_PIECES]);

        Bitboard h = 0;
#ifdef CRAZYHOUSE
        if (pos.is_house())
            h = pos.count_in_hand<QUEEN>(Them) ? weak & ~pos.pieces() : 0;
#endif
        int kingDanger = unsafeChecks = 0;
=======
    if (kingAttackersCount[Them] > 1 - pos.count<QUEEN>(Them))
    {
        int kingDanger = unsafeChecks = 0;

        // Attacked squares defended at most once by our queen or king
        weak =  attackedBy[Them][ALL_PIECES]
              & ~attackedBy2[Us]
              & (~attackedBy[Us][ALL_PIECES] | attackedBy[Us][KING] | attackedBy[Us][QUEEN]);
>>>>>>> 52f92d05

        // Analyse the safe enemy's checks which are possible on next move
        safe  = ~pos.pieces(Them);
        safe &= ~attackedBy[Us][ALL_PIECES] | (weak & attackedBy2[Them]);
#ifdef ATOMIC
        if (pos.is_atomic())
            safe |= attackedBy[Us][KING];
#endif

        // Defended by our queen or king only
        Bitboard dqko = ~attackedBy2[Us] & (attackedBy[Us][QUEEN] | attackedBy[Us][KING]);
        Bitboard dropSafe = (safe | (attackedBy[Them][ALL_PIECES] & dqko)) & ~pos.pieces(Us);

        b1 = attacks_bb<ROOK  >(ksq, pos.pieces() ^ pos.pieces(Us, QUEEN));
        b2 = attacks_bb<BISHOP>(ksq, pos.pieces() ^ pos.pieces(Us, QUEEN));

        // Enemy queen safe checks
        if ((b1 | b2) & (h | attackedBy[Them][QUEEN]) & safe & ~attackedBy[Us][QUEEN])
            kingDanger += QueenSafeCheck;

#ifdef THREECHECK
        if (pos.is_three_check() && pos.checks_given(Them))
            safe = ~pos.pieces(Them);
#endif

        // Enemy rooks checks
#ifdef CRAZYHOUSE
        h = pos.is_house() && pos.count_in_hand<ROOK>(Them) ? ~pos.pieces() : 0;
#endif
        if (b1 & ((attackedBy[Them][ROOK] & safe) | (h & dropSafe)))
            kingDanger += RookSafeCheck;
        else
            unsafeChecks |= b1 & (attackedBy[Them][ROOK] | h);

        // Enemy bishops checks
#ifdef CRAZYHOUSE
        h = pos.is_house() && pos.count_in_hand<BISHOP>(Them) ? ~pos.pieces() : 0;
#endif
        if (b2 & ((attackedBy[Them][BISHOP] & safe) | (h & dropSafe)))
            kingDanger += BishopSafeCheck;
        else
            unsafeChecks |= b2 & (attackedBy[Them][BISHOP] | h);

        // Enemy knights checks
        b = pos.attacks_from<KNIGHT>(ksq);
#ifdef CRAZYHOUSE
        h = pos.is_house() && pos.count_in_hand<KNIGHT>(Them) ? ~pos.pieces() : 0;
#endif
        if (b & ((attackedBy[Them][KNIGHT] & safe) | (h & dropSafe)))
            kingDanger += KnightSafeCheck;
        else
            unsafeChecks |= b & (attackedBy[Them][KNIGHT] | h);

#ifdef CRAZYHOUSE
        // Enemy pawn checks
        if (pos.is_house())
        {
            b = pos.attacks_from<PAWN>(ksq, Us);
            h = pos.count_in_hand<PAWN>(Them) ? ~pos.pieces() : 0;
            Bitboard pawn_moves = (attackedBy[Them][PAWN] & pos.pieces(Us)) | (shift<Down>(pos.pieces(Them, PAWN)) & ~pos.pieces());
            if (b & ((pawn_moves & safe) | (h & dropSafe)))
                kingDanger += PawnSafeCheck;
            else
                unsafeChecks |=  b & (pawn_moves | h);
        }
#endif

        // Unsafe or occupied checking squares will also be considered, as long as
        // the square is in the attacker's mobility area.
        unsafeChecks &= mobilityArea[Them];

        const auto KDP = KingDangerParams[pos.variant()];
        kingDanger +=        kingAttackersCount[Them] * kingAttackersWeight[Them]
                     + KDP[0] * kingAdjacentZoneAttacksCount[Them]
                     + KDP[1] * popcount(kingRing[Us] & weak)
                     + KDP[2] * popcount(pos.pinned_pieces(Us) | unsafeChecks)
                     + KDP[3] * !pos.count<QUEEN>(Them)
                     + KDP[4] * mg_value(score) / 8
                     + KDP[5];
#ifdef CRAZYHOUSE
        if (pos.is_house())
        {
            kingDanger += KingDangerInHand[ALL_PIECES] * pos.count_in_hand<ALL_PIECES>(Them);
            kingDanger += KingDangerInHand[PAWN] * pos.count_in_hand<PAWN>(Them);
            kingDanger += KingDangerInHand[KNIGHT] * pos.count_in_hand<KNIGHT>(Them);
            kingDanger += KingDangerInHand[BISHOP] * pos.count_in_hand<BISHOP>(Them);
            kingDanger += KingDangerInHand[ROOK] * pos.count_in_hand<ROOK>(Them);
            kingDanger += KingDangerInHand[QUEEN] * pos.count_in_hand<QUEEN>(Them);
            h = pos.count_in_hand<QUEEN>(Them) ? weak & ~pos.pieces() : 0;
        }
#endif

#ifdef ATOMIC
        if (pos.is_atomic())
        {
            kingDanger += IndirectKingAttack * popcount(pos.attacks_from<KING>(pos.square<KING>(Us)) & pos.pieces(Us) & attackedBy[Them][ALL_PIECES]);
            score -= make_score(100, 100) * popcount(attackedBy[Us][KING] & pos.pieces());
        }
#endif
        // Transform the kingDanger units into a Score, and subtract it from the evaluation
        if (kingDanger > 0)
        {
            int mobilityDanger = mg_value(mobility[Them] - mobility[Us]);
            kingDanger = std::max(0, kingDanger + mobilityDanger);
#ifdef THREECHECK
            if (pos.is_three_check())
                kingDanger = ThreeCheckKSFactors[pos.checks_given(Them)] * kingDanger / 256;
#endif
            int v = kingDanger * kingDanger / 4096;
#ifdef ATOMIC
            if (pos.is_atomic() && v > QueenValueMg)
                v = QueenValueMg;
#endif
#ifdef CRAZYHOUSE
            if (pos.is_house() && Us == pos.side_to_move())
                v -= v / 10;
            if (pos.is_house() && v > QueenValueMg)
                v = QueenValueMg;
#endif
#ifdef THREECHECK
            if (pos.is_three_check() && v > QueenValueMg)
                v = QueenValueMg;
#endif
            score -= make_score(v, kingDanger / 16 + KDP[6] * v / 256);
        }
    }
    // Penalty when our king is on a pawnless flank
    if (!(pos.pieces(PAWN) & KingFlank[file_of(ksq)]))
        score -= PawnlessFlank;

    // King tropism: firstly, find attacked squares in our king flank
    b = attackedBy[Them][ALL_PIECES] & KingFlank[file_of(ksq)] & Camp;

    assert(((Us == WHITE ? b << 4 : b >> 4) & b) == 0);
    assert(popcount(Us == WHITE ? b << 4 : b >> 4) == popcount(b));

    // Secondly, add the squares which are attacked twice in that flank and
    // which are not defended by our pawns.
    b =  (Us == WHITE ? b << 4 : b >> 4)
       | (b & attackedBy2[Them] & ~attackedBy[Us][PAWN]);

    score -= CloseEnemies[pos.variant()] * popcount(b);

    if (T)
        Trace::add(KING, Us, score);

    return score;
  }


  // Evaluation::threats() assigns bonuses according to the types of the
  // attacking and the attacked pieces.
  template<Tracing T> template<Color Us>
  Score Evaluation<T>::threats() const {

    const Color     Them     = (Us == WHITE ? BLACK      : WHITE);
    const Direction Up       = (Us == WHITE ? NORTH      : SOUTH);
    const Bitboard  TRank3BB = (Us == WHITE ? Rank3BB    : Rank6BB);

    Bitboard b, weak, defended, nonPawnEnemies, stronglyProtected, safeThreats;
    Score score = SCORE_ZERO;
#ifdef ANTI
    if (pos.is_anti())
    {
        const Bitboard TRank2BB = (Us == WHITE ? Rank2BB    : Rank7BB);
        bool weCapture = attackedBy[Us][ALL_PIECES] & pos.pieces(Them);
        bool theyCapture = attackedBy[Them][ALL_PIECES] & pos.pieces(Us);

        // Penalties for possible captures
        if (weCapture)
        {
            // Penalty if we only attack unprotected pieces
            bool theyDefended = attackedBy[Us][ALL_PIECES] & pos.pieces(Them) & attackedBy[Them][ALL_PIECES];
            for (PieceType pt = PAWN; pt <= KING; ++pt)
            {
                if (attackedBy[Us][pt] & pos.pieces(Them) & ~attackedBy2[Us])
                    score -= AttacksAnti[theyCapture][theyDefended][pt];
                else if (attackedBy[Us][pt] & pos.pieces(Them))
                    score -= AttacksAnti[theyCapture][theyDefended][NO_PIECE_TYPE];
            }
            // If both colors attack pieces, increase penalty with piece count
            if (theyCapture)
                score -= PieceCountAnti * pos.count<ALL_PIECES>(Us);
        }
        // Bonus if we threaten to force captures (ignoring possible discoveries)
        if (!weCapture || theyCapture)
        {
            b = pos.pieces(Us, PAWN);
            Bitboard pawnPushes = shift<Up>(b | (shift<Up>(b & TRank2BB) & ~pos.pieces())) & ~pos.pieces();
            Bitboard pieceMoves = (attackedBy[Us][KNIGHT] | attackedBy[Us][BISHOP] | attackedBy[Us][ROOK]
                                 | attackedBy[Us][QUEEN] | attackedBy[Us][KING]) & ~pos.pieces();
            Bitboard threats = pawnPushes | pieceMoves;
            Bitboard unprotectedPawnPushes = pawnPushes & ~attackedBy[Us][ALL_PIECES];
            Bitboard unprotectedPieceMoves = pieceMoves & ~attackedBy2[Us];
            safeThreats = unprotectedPawnPushes | unprotectedPieceMoves;

            score += ThreatsAnti[0] * popcount(attackedBy[Them][ALL_PIECES] & threats);
            score += ThreatsAnti[1] * popcount(attackedBy[Them][ALL_PIECES] & safeThreats);
        }
    }
    else
#endif
#ifdef ATOMIC
    if (pos.is_atomic())
    {
        Bitboard attacks = pos.pieces(Them) & attackedBy[Us][ALL_PIECES] & ~attackedBy[Us][KING];
        while (attacks)
        {
            Square s = pop_lsb(&attacks);
            Bitboard blast = (pos.attacks_from<KING>(s) & (pos.pieces() ^ pos.pieces(PAWN))) | s;
            int count = popcount(blast & pos.pieces(Them)) - popcount(blast & pos.pieces(Us)) - 1;
            if (blast & pos.pieces(Them, QUEEN))
                count++;
            if ((blast & pos.pieces(Us, QUEEN)) || ((attackedBy[Us][QUEEN] & s) & ~attackedBy2[Us]))
                count--;
            score += std::max(SCORE_ZERO, ThreatByBlast * count);
        }
    }
    else
#endif
#ifdef LOSERS
    if (pos.is_losers())
    {
        const Bitboard TRank2BB = (Us == WHITE ? Rank2BB    : Rank7BB);
        bool weCapture = attackedBy[Us][ALL_PIECES] & pos.pieces(Them);
        bool theyCapture = attackedBy[Them][ALL_PIECES] & pos.pieces(Us);

        // Penalties for possible captures
        if (weCapture)
        {
            // Penalty if we only attack unprotected pieces
            bool theyDefended = attackedBy[Us][ALL_PIECES] & pos.pieces(Them) & attackedBy[Them][ALL_PIECES];
            for (PieceType pt = PAWN; pt <= KING; ++pt)
            {
                if (attackedBy[Us][pt] & pos.pieces(Them) & ~attackedBy2[Us])
                    score -= AttacksLosers[theyCapture][theyDefended][pt];
                else if (attackedBy[Us][pt] & pos.pieces(Them))
                    score -= AttacksLosers[theyCapture][theyDefended][NO_PIECE_TYPE];
            }
        }
        // Bonus if we threaten to force captures (ignoring possible discoveries)
        if (!weCapture || theyCapture)
        {
            b = pos.pieces(Us, PAWN);
            Bitboard pawnPushes = shift<Up>(b | (shift<Up>(b & TRank2BB) & ~pos.pieces())) & ~pos.pieces();
            Bitboard pieceMoves = (attackedBy[Us][KNIGHT] | attackedBy[Us][BISHOP] | attackedBy[Us][ROOK]
                                 | attackedBy[Us][QUEEN] | attackedBy[Us][KING]) & ~pos.pieces();
            Bitboard threats = pawnPushes | pieceMoves;
            Bitboard unprotectedPawnPushes = pawnPushes & ~attackedBy[Us][ALL_PIECES];
            Bitboard unprotectedPieceMoves = pieceMoves & ~attackedBy2[Us];
            safeThreats = unprotectedPawnPushes | unprotectedPieceMoves;

            score += ThreatsLosers[0] * popcount(attackedBy[Them][ALL_PIECES] & threats);
            score += ThreatsLosers[1] * popcount(attackedBy[Them][ALL_PIECES] & safeThreats);
        }
    }
    else
#endif
    {

    // Non-pawn enemies attacked by a pawn
    nonPawnEnemies = pos.pieces(Them) ^ pos.pieces(Them, PAWN);
    weak = nonPawnEnemies & attackedBy[Us][PAWN];

    if (weak)
    {
        // Our safe or protected pawns
        b =  pos.pieces(Us, PAWN)
           & (~attackedBy[Them][ALL_PIECES] | attackedBy[Us][ALL_PIECES]);

        safeThreats = pawn_attacks_bb<Us>(b) & weak;
        score += ThreatBySafePawn * popcount(safeThreats);
    }

    // Squares strongly protected by the enemy, either because they defend the
    // square with a pawn, or because they defend the square twice and we don't.
    stronglyProtected =  attackedBy[Them][PAWN]
                       | (attackedBy2[Them] & ~attackedBy2[Us]);

    // Non-pawn enemies, strongly protected
    defended = nonPawnEnemies & stronglyProtected;

    // Enemies not strongly protected and under our attack
    weak = pos.pieces(Them) & ~stronglyProtected & attackedBy[Us][ALL_PIECES];

    // Bonus according to the kind of attacking pieces
    if (defended | weak)
    {
        b = (defended | weak) & (attackedBy[Us][KNIGHT] | attackedBy[Us][BISHOP]);
        while (b)
        {
            Square s = pop_lsb(&b);
            score += ThreatByMinor[type_of(pos.piece_on(s))];
            if (type_of(pos.piece_on(s)) != PAWN)
                score += ThreatByRank * (int)relative_rank(Them, s);
        }

        b = (pos.pieces(Them, QUEEN) | weak) & attackedBy[Us][ROOK];
        while (b)
        {
            Square s = pop_lsb(&b);
            score += ThreatByRook[type_of(pos.piece_on(s))];
            if (type_of(pos.piece_on(s)) != PAWN)
                score += ThreatByRank * (int)relative_rank(Them, s);
        }

        score += Hanging * popcount(weak & ~attackedBy[Them][ALL_PIECES]);

        b = weak & attackedBy[Us][KING];
        if (b)
            score += ThreatByKing[more_than_one(b)];
    }

    // Bonus for enemy unopposed weak pawns
    if (pos.pieces(Us, ROOK, QUEEN))
        score += WeakUnopposedPawn * pe->weak_unopposed(Them);

    // Find squares where our pawns can push on the next move
    b  = shift<Up>(pos.pieces(Us, PAWN)) & ~pos.pieces();
    b |= shift<Up>(b & TRank3BB) & ~pos.pieces();

    // Keep only the squares which are not completely unsafe
    b &= ~attackedBy[Them][PAWN]
        & (attackedBy[Us][ALL_PIECES] | ~attackedBy[Them][ALL_PIECES]);

    // Bonus for safe pawn threats on the next move
    b =   pawn_attacks_bb<Us>(b)
       &  pos.pieces(Them)
       & ~attackedBy[Us][PAWN];

    score += ThreatByPawnPush * popcount(b);

<<<<<<< HEAD
#ifdef THREECHECK
    if (pos.is_three_check())
        score += ChecksGivenBonus[pos.checks_given(Us)];
#endif
#ifdef HORDE
    if (pos.is_horde() && pos.is_horde_color(Them))
    {
        // Add a bonus according to how close we are to breaking through the pawn wall
        if (pos.pieces(Us, ROOK) | pos.pieces(Us, QUEEN))
        {
            int min = 8;
            if ((attackedBy[Us][QUEEN] | attackedBy[Us][ROOK]) & rank_bb(RANK_1))
                min = 0;
            else
            {
                for (File f = FILE_A; f <= FILE_H; ++f)
                {
                    int pawns = popcount(pos.pieces(Them, PAWN) & file_bb(f));
                    int pawnsl = f > FILE_A ? std::min(popcount(pos.pieces(Them, PAWN) & FileBB[f - 1]), pawns) : 0;
                    int pawnsr = f < FILE_H ? std::min(popcount(pos.pieces(Them, PAWN) & FileBB[f + 1]), pawns) : 0;
                    min = std::min(min, pawnsl + pawnsr);
                }
            }
            score += make_score(71, 61) * pos.count<PAWN>(Them) / (1 + min) / (pos.pieces(Us, QUEEN) ? 2 : 4);
        }
    }
#endif

    // Add a bonus for safe slider attack threats on opponent queen
=======
    // Bonus for safe slider threats on the next move toward enemy queen
>>>>>>> 52f92d05
    safeThreats = ~pos.pieces(Us) & ~attackedBy2[Them] & attackedBy2[Us];
    b =  (attackedBy[Us][BISHOP] & attackedBy[Them][QUEEN_DIAGONAL])
       | (attackedBy[Us][ROOK  ] & attackedBy[Them][QUEEN] & ~attackedBy[Them][QUEEN_DIAGONAL]);

<<<<<<< HEAD
    score += ThreatByAttackOnQueen * popcount(b & safeThreats);
    }

#ifdef RACE
    if (pos.is_race())
    {
        Square ksq = pos.square<KING>(Us);
        int s = relative_rank(BLACK, ksq);
        for (Rank kr = rank_of(ksq), r = Rank(kr + 1); r <= RANK_8; ++r)
            if (!(rank_bb(r) & DistanceRingBB[ksq][r - 1 - kr] & ~attackedBy[Them][ALL_PIECES] & ~pos.pieces(Us)))
                s++;
        score += KingRaceBonus[std::min(s, 7)];
    }
#endif
#ifdef KOTH
    if (pos.is_koth())
    {
        Bitboard center = Center;
        while (center)
        {
            Square s = pop_lsb(&center);
            int dist = distance(pos.square<KING>(Us), s)
                      + popcount(pos.attackers_to(s) & pos.pieces(Them))
                      + !!(pos.pieces(Us) & s)
                      + !!(shift<Up>(pos.pieces(Us, PAWN) & s) & pos.pieces(Them, PAWN));
            assert(dist > 0);
            score += KothDistanceBonus[std::min(dist - 1, 5)];
        }
    }
#endif
=======
    score += ThreatOnQueen * popcount(b & safeThreats);
>>>>>>> 52f92d05

    if (T)
        Trace::add(THREAT, Us, score);

    return score;
  }

  // Evaluation::passed() evaluates the passed pawns and candidate passed
  // pawns of the given color.

  template<Tracing T> template<Color Us>
  Score Evaluation<T>::passed() const {

    const Color     Them = (Us == WHITE ? BLACK : WHITE);
    const Direction Up   = (Us == WHITE ? NORTH : SOUTH);

    auto king_proximity = [&](Color c, Square s) {
      return std::min(distance(pos.square<KING>(c), s), 5);
    };

    Bitboard b, bb, squaresToQueen, defendedSquares, unsafeSquares;
    Score score = SCORE_ZERO;

    b = pe->passed_pawns(Us);

    while (b)
    {
        Square s = pop_lsb(&b);

        assert(!(pos.pieces(Them, PAWN) & forward_file_bb(Us, s + Up)));

        bb = forward_file_bb(Us, s) & (attackedBy[Them][ALL_PIECES] | pos.pieces(Them));
        score -= HinderPassedPawn * popcount(bb);

        int r = relative_rank(Us, s);
        int w = PassedDanger[r];

<<<<<<< HEAD
        Value mbonus = Passed[pos.variant()][MG][r], ebonus = Passed[pos.variant()][EG][r];
=======
        Score bonus = PassedRank[r];
>>>>>>> 52f92d05

        if (w)
        {
            Square blockSq = s + Up;
#ifdef HORDE
            if (pos.is_horde())
            {
                // Assume a horde king distance of approximately 5
                if (pos.is_horde_color(Us))
                    ebonus += distance(pos.square<KING>(Them), blockSq) * 5 * rr - 10 * rr;
                else
                    ebonus += 25 * rr - distance(pos.square<KING>(Us), blockSq) * 2 * rr;
            }
            else
#endif
#ifdef ANTI
            if (pos.is_anti()) {} else
#endif
#ifdef ATOMIC
            if (pos.is_atomic())
                ebonus +=  distance(pos.square<KING>(Them), blockSq) * 5 * rr;
            else
#endif
#ifdef GRID
            if (pos.is_grid()) {} else
#endif
            {
            // Adjust bonus based on the king's proximity
            bonus += make_score(0, (  king_proximity(Them, blockSq) * 5
                                    - king_proximity(Us,   blockSq) * 2) * w);

            // If blockSq is not the queening square then consider also a second push
            if (r != RANK_7)
<<<<<<< HEAD
                ebonus -= king_distance(Us, blockSq + Up) * rr;
            }
=======
                bonus -= make_score(0, king_proximity(Us, blockSq + Up) * w);
>>>>>>> 52f92d05

            // If the pawn is free to advance, then increase the bonus
            if (pos.empty(blockSq))
            {
                // If there is a rook or queen attacking/defending the pawn from behind,
                // consider all the squaresToQueen. Otherwise consider only the squares
                // in the pawn's path attacked or occupied by the enemy.
                defendedSquares = unsafeSquares = squaresToQueen = forward_file_bb(Us, s);

                bb = forward_file_bb(Them, s) & pos.pieces(ROOK, QUEEN) & pos.attacks_from<ROOK>(s);

                if (!(pos.pieces(Us) & bb))
                    defendedSquares &= attackedBy[Us][ALL_PIECES];

                if (!(pos.pieces(Them) & bb))
                    unsafeSquares &= attackedBy[Them][ALL_PIECES] | pos.pieces(Them);

                // If there aren't any enemy attacks, assign a big bonus. Otherwise
                // assign a smaller bonus if the block square isn't attacked.
                int k = !unsafeSquares ? 20 : !(unsafeSquares & blockSq) ? 9 : 0;

                // If the path to the queen is fully defended, assign a big bonus.
                // Otherwise assign a smaller bonus if the block square is defended.
                if (defendedSquares == squaresToQueen)
                    k += 6;
                else if (defendedSquares & blockSq)
                    k += 4;

                bonus += make_score(k * w, k * w);
            }
            else if (pos.pieces(Us) & blockSq)
                bonus += make_score(w + r * 2, w + r * 2);
        } // rr != 0

        // Scale down bonus for candidate passers which need more than one
        // pawn push to become passed or have a pawn in front of them.
        if (   !pos.pawn_passed(Us, s + Up)
            || (pos.pieces(PAWN) & forward_file_bb(Us, s)))
            bonus = bonus / 2;

        score += bonus + PassedFile[file_of(s)];
    }

    if (T)
        Trace::add(PASSED, Us, score);

    return score;
  }


  // Evaluation::space() computes the space evaluation for a given side. The
  // space evaluation is a simple bonus based on the number of safe squares
  // available for minor pieces on the central four files on ranks 2--4. Safe
  // squares one, two or three squares behind a friendly pawn are counted
  // twice. Finally, the space bonus is multiplied by a weight. The aim is to
  // improve play on game opening.

  template<Tracing T> template<Color Us>
  Score Evaluation<T>::space() const {

    const Color Them = (Us == WHITE ? BLACK : WHITE);
    const Bitboard SpaceMask =
      Us == WHITE ? CenterFiles & (Rank2BB | Rank3BB | Rank4BB)
                  : CenterFiles & (Rank7BB | Rank6BB | Rank5BB);

    if (pos.non_pawn_material() < SpaceThreshold)
        return SCORE_ZERO;

    // Find the safe squares for our pieces inside the area defined by
    // SpaceMask. A square is unsafe if it is attacked by an enemy
    // pawn, or if it is undefended and attacked by an enemy piece.
    Bitboard safe =   SpaceMask
                   & ~pos.pieces(Us, PAWN)
                   & ~attackedBy[Them][PAWN]
                   & (attackedBy[Us][ALL_PIECES] | ~attackedBy[Them][ALL_PIECES]);

    // Find all squares which are at most three squares behind some friendly pawn
    Bitboard behind = pos.pieces(Us, PAWN);
    behind |= (Us == WHITE ? behind >>  8 : behind <<  8);
    behind |= (Us == WHITE ? behind >> 16 : behind << 16);

    // Since SpaceMask[Us] is fully on our half of the board...
    assert(unsigned(safe >> (Us == WHITE ? 32 : 0)) == 0);

    // ...count safe + (behind & safe) with a single popcount.
    int bonus;
    bonus = popcount((Us == WHITE ? safe << 32 : safe >> 32) | (behind & safe));
    int weight = pos.count<ALL_PIECES>(Us) - 2 * pe->open_files();
<<<<<<< HEAD
#ifdef KOTH
    if (pos.is_koth())
        return make_score(bonus * weight * weight / 22, 0)
              + KothSafeCenter * popcount(safe & behind & (Rank4BB | Rank5BB) & (FileDBB | FileEBB));
#endif
=======
    Score score = make_score(bonus * weight * weight / 16, 0);
>>>>>>> 52f92d05

    if (T)
        Trace::add(SPACE, Us, score);

    return score;
  }


  // Evaluation::initiative() computes the initiative correction value
  // for the position. It is a second order bonus/malus based on the
  // known attacking/defending status of the players.

  template<Tracing T>
  Score Evaluation<T>::initiative(Value eg) const {

    int outflanking =  distance<File>(pos.square<KING>(WHITE), pos.square<KING>(BLACK))
                     - distance<Rank>(pos.square<KING>(WHITE), pos.square<KING>(BLACK));

    bool pawnsOnBothFlanks =   (pos.pieces(PAWN) & QueenSide)
                            && (pos.pieces(PAWN) & KingSide);

    // Compute the initiative bonus for the attacking side
    int complexity =   8 * outflanking
                    +  8 * pe->pawn_asymmetry()
                    + 12 * pos.count<PAWN>()
                    + 16 * pawnsOnBothFlanks
                    -136 ;

    // Now apply the bonus: note that we find the attacking side by extracting
    // the sign of the endgame value, and that we carefully cap the bonus so
    // that the endgame score will never change sign after the bonus.
    int v = ((eg > 0) - (eg < 0)) * std::max(complexity, -abs(eg));

    if (T)
        Trace::add(INITIATIVE, make_score(0, v));

    return make_score(0, v);
  }


  // Evaluation::scale_factor() computes the scale factor for the winning side

  template<Tracing T>
  ScaleFactor Evaluation<T>::scale_factor(Value eg) const {

    Color strongSide = eg > VALUE_DRAW ? WHITE : BLACK;
    int sf = me->scale_factor(pos, strongSide);

    // If we don't already have an unusual scale factor, check for certain
    // types of endgames, and use a lower scale for those.
#ifdef ATOMIC
    if (pos.is_atomic()) {} else
#endif
    if (sf == SCALE_FACTOR_NORMAL || sf == SCALE_FACTOR_ONEPAWN)
    {
        if (pos.opposite_bishops())
        {
            // Endgame with opposite-colored bishops and no other pieces (ignoring pawns)
            // is almost a draw, in case of KBP vs KB, it is even more a draw.
            if (   pos.non_pawn_material(WHITE) == BishopValueMg
                && pos.non_pawn_material(BLACK) == BishopValueMg)
                sf = more_than_one(pos.pieces(PAWN)) ? 31 : 9;

            // Endgame with opposite-colored bishops, but also other pieces. Still
            // a bit drawish, but not as drawish as with only the two bishops.
            else
                sf = 46;
        }
        // Endings where weaker side can place his king in front of the enemy's
        // pawns are drawish.
        else if (    abs(eg) <= BishopValueEg
                 &&  pos.count<PAWN>(strongSide) <= 2
                 && !pos.pawn_passed(~strongSide, pos.square<KING>(~strongSide)))
            sf = 37 + 7 * pos.count<PAWN>(strongSide);
    }
#ifdef HORDE
    if (   pos.is_horde()
        && pos.non_pawn_material(pos.is_horde_color(WHITE) ? WHITE : BLACK) >= QueenValueMg
        && !pos.is_horde_color(strongSide))
        sf = ScaleFactor(10);
#endif

    return ScaleFactor(sf);
  }


  // Evaluation::value() is the main function of the class. It computes the various
  // parts of the evaluation and returns the value of the position from the point
  // of view of the side to move.

  template<Tracing T>
  Value Evaluation<T>::value() {

    assert(!pos.checkers());

    if (pos.is_variant_end())
        return pos.variant_result();

    // Probe the material hash table
    me = Material::probe(pos);

    // If we have a specialized evaluation function for the current material
    // configuration, call it and return.
    if (me->specialized_eval_exists())
        return me->evaluate(pos);

    // Initialize score by reading the incrementally updated scores included in
    // the position object (material + piece square tables) and the material
    // imbalance. Score is computed internally from the white point of view.
    Score score = pos.psq_score() + me->imbalance() + Eval::Contempt;

    // Probe the pawn hash table
    pe = Pawns::probe(pos);
    score += pe->pawn_score(WHITE) - pe->pawn_score(BLACK);

    // Early exit if score is high
    Value v = (mg_value(score) + eg_value(score)) / 2;
    if (pos.variant() == CHESS_VARIANT)
    {
    if (abs(v) > LazyThreshold)
       return pos.side_to_move() == WHITE ? v : -v;
    }

    // Main evaluation begins here

    initialize<WHITE>();
    initialize<BLACK>();

    // Pieces should be evaluated first (populate attack tables)
    score +=  pieces<WHITE, KNIGHT>() - pieces<BLACK, KNIGHT>()
            + pieces<WHITE, BISHOP>() - pieces<BLACK, BISHOP>()
            + pieces<WHITE, ROOK  >() - pieces<BLACK, ROOK  >()
            + pieces<WHITE, QUEEN >() - pieces<BLACK, QUEEN >();

#ifdef CRAZYHOUSE
    if (pos.is_house()) {
        // Positional bonus for potential drop points - unoccupied squares in enemy territory that are not attacked by enemy non-KQ pieces
        mobility[WHITE] += DropMobilityBonus * popcount(~(attackedBy[BLACK][PAWN] | attackedBy[BLACK][KNIGHT] | attackedBy[BLACK][BISHOP] | attackedBy[BLACK][ROOK] | pos.pieces() | Rank1234BB));
        mobility[BLACK] += DropMobilityBonus * popcount(~(attackedBy[WHITE][PAWN] | attackedBy[WHITE][KNIGHT] | attackedBy[WHITE][BISHOP] | attackedBy[WHITE][ROOK] | pos.pieces() | Rank5678BB));
    }
#endif

    score += mobility[WHITE] - mobility[BLACK];

<<<<<<< HEAD
#ifdef ANTI
    if (pos.is_anti()) {} else
#endif
#ifdef EXTINCTION
    if (pos.is_extinction()) {} else
#endif
#ifdef RACE
    if (pos.is_race()) {} else
#endif
    score +=  evaluate_king<WHITE>()
            - evaluate_king<BLACK>();

    score +=  evaluate_threats<WHITE>()
            - evaluate_threats<BLACK>();

    score +=  evaluate_passed_pawns<WHITE>()
            - evaluate_passed_pawns<BLACK>();

#ifdef HORDE
    if (pos.is_horde()) {} else
#endif
    if (pos.non_pawn_material() >= SpaceThreshold[pos.variant()])
        score +=  evaluate_space<WHITE>()
                - evaluate_space<BLACK>();

#ifdef ANTI
    if (pos.is_anti()) {} else
#endif
#ifdef HORDE
    if (pos.is_horde()) {} else
#endif
    score += evaluate_initiative(eg_value(score));
=======
    score +=  king<   WHITE>() - king<   BLACK>()
            + threats<WHITE>() - threats<BLACK>()
            + passed< WHITE>() - passed< BLACK>()
            + space<  WHITE>() - space<  BLACK>();

    score += initiative(eg_value(score));
>>>>>>> 52f92d05

    // Interpolate between a middlegame and a (scaled by 'sf') endgame score
    ScaleFactor sf = scale_factor(eg_value(score));
    v =  mg_value(score) * int(me->game_phase())
       + eg_value(score) * int(PHASE_MIDGAME - me->game_phase()) * sf / SCALE_FACTOR_NORMAL;

    v /= int(PHASE_MIDGAME);

    // In case of tracing add all remaining individual evaluation terms
    if (T)
    {
        Trace::add(MATERIAL, pos.psq_score());
        Trace::add(IMBALANCE, me->imbalance());
        Trace::add(PAWN, pe->pawn_score(WHITE), pe->pawn_score(BLACK));
        Trace::add(MOBILITY, mobility[WHITE], mobility[BLACK]);
<<<<<<< HEAD
        if (pos.non_pawn_material() >= SpaceThreshold[pos.variant()])
            Trace::add(SPACE, evaluate_space<WHITE>()
                            , evaluate_space<BLACK>());
=======
>>>>>>> 52f92d05
        Trace::add(TOTAL, score);
    }

    return pos.side_to_move() == WHITE ? v : -v; // Side to move point of view
  }

} // namespace


/// evaluate() is the evaluator for the outer world. It returns a static
/// evaluation of the position from the point of view of the side to move.

<<<<<<< HEAD
Value Eval::evaluate(const Position& pos)
{
   return Evaluation<>(pos).value() + Eval::Tempo[pos.variant()];
=======
Value Eval::evaluate(const Position& pos) {
  return Evaluation<NO_TRACE>(pos).value() + Eval::Tempo;
>>>>>>> 52f92d05
}


/// trace() is like evaluate(), but instead of returning a value, it returns
/// a string (suitable for outputting to stdout) that contains the detailed
/// descriptions and values of each evaluation term. Useful for debugging.

std::string Eval::trace(const Position& pos) {

  std::memset(scores, 0, sizeof(scores));

  Eval::Contempt = SCORE_ZERO; // Reset any dynamic contempt

<<<<<<< HEAD
  Value v = Eval::Tempo[pos.variant()] + Evaluation<TRACE>(pos).value();
=======
  Value v = Evaluation<TRACE>(pos).value() + Eval::Tempo;
>>>>>>> 52f92d05

  v = pos.side_to_move() == WHITE ? v : -v; // Trace scores are from white's point of view

  std::stringstream ss;
  ss << std::showpoint << std::noshowpos << std::fixed << std::setprecision(2)
     << "     Term    |    White    |    Black    |    Total   \n"
     << "             |   MG    EG  |   MG    EG  |   MG    EG \n"
     << " ------------+-------------+-------------+------------\n"
     << "    Material | " << Term(MATERIAL)
     << "   Imbalance | " << Term(IMBALANCE)
     << "  Initiative | " << Term(INITIATIVE)
     << "       Pawns | " << Term(PAWN)
     << "     Knights | " << Term(KNIGHT)
     << "     Bishops | " << Term(BISHOP)
     << "       Rooks | " << Term(ROOK)
     << "      Queens | " << Term(QUEEN)
     << "    Mobility | " << Term(MOBILITY)
     << " King safety | " << Term(KING)
     << "     Threats | " << Term(THREAT)
     << "      Passed | " << Term(PASSED)
     << "       Space | " << Term(SPACE)
     << " ------------+-------------+-------------+------------\n"
     << "       Total | " << Term(TOTAL);

  ss << "\nTotal evaluation: " << to_cp(v) << " (white side)\n";

  return ss.str();
}<|MERGE_RESOLUTION|>--- conflicted
+++ resolved
@@ -87,16 +87,143 @@
 
   // Threshold for lazy and space evaluation
   const Value LazyThreshold  = Value(1500);
-  const Value SpaceThreshold = Value(12222);
+  const Value SpaceThreshold[VARIANT_NB] = {
+    Value(12222),
+#ifdef ANTI
+    Value(12222),
+#endif
+#ifdef ATOMIC
+    Value(12222),
+#endif
+#ifdef CRAZYHOUSE
+    Value(12222),
+#endif
+#ifdef EXTINCTION
+    Value(12222),
+#endif
+#ifdef GRID
+    Value(12222),
+#endif
+#ifdef HORDE
+    VALUE_ZERO,
+#endif
+#ifdef KOTH
+    VALUE_ZERO,
+#endif
+#ifdef LOSERS
+    Value(12222),
+#endif
+#ifdef RACE
+    Value(12222),
+#endif
+#ifdef RELAY
+    Value(12222),
+#endif
+#ifdef THREECHECK
+    Value(12222),
+#endif
+#ifdef TWOKINGS
+    Value(12222),
+#endif
+  };
 
   // KingAttackWeights[PieceType] contains king attack weights by piece type
-  const int KingAttackWeights[PIECE_TYPE_NB] = { 0, 0, 78, 56, 45, 11 };
+  const int KingAttackWeights[VARIANT_NB][PIECE_TYPE_NB] = {
+    { 0, 0, 78, 56, 45, 11 },
+#ifdef ANTI
+    {},
+#endif
+#ifdef ATOMIC
+    { 0, 0, 76, 64, 46, 11 },
+#endif
+#ifdef CRAZYHOUSE
+    { 0, 0, 112, 87, 63, 2 },
+#endif
+#ifdef EXTINCTION
+    {},
+#endif
+#ifdef GRID
+    { 0, 0, 89, 62, 47, 11 },
+#endif
+#ifdef HORDE
+    { 0, 0, 78, 56, 45, 11 },
+#endif
+#ifdef KOTH
+    { 0, 0, 76, 48, 44, 10 },
+#endif
+#ifdef LOSERS
+    { 0, 0, 78, 56, 45, 11 },
+#endif
+#ifdef RACE
+    {},
+#endif
+#ifdef RELAY
+    { 0, 0, 78, 56, 45, 11 },
+#endif
+#ifdef THREECHECK
+    { 0, 0, 115, 64, 62, 35 },
+#endif
+#ifdef TWOKINGS
+    { 0, 0, 78, 56, 45, 11 },
+#endif
+  };
+
+  // Per-variant king danger malus factors
+  const int KingDangerParams[VARIANT_NB][7] = {
+    {   102,  191,  143, -848,   -9,   40,    0 },
+#ifdef ANTI
+    {},
+#endif
+#ifdef ATOMIC
+    {   274,  166,  146, -654,  -12,   -7,   29 },
+#endif
+#ifdef CRAZYHOUSE
+    {   119,  439,  130, -613,   -6,   -1,  320 },
+#endif
+#ifdef EXTINCTION
+    {},
+#endif
+#ifdef GRID
+    {   119,  211,  158, -722,   -9,   41,    0 },
+#endif
+#ifdef HORDE
+    {   101,  235,  134, -717,  -11,   -5,    0 },
+#endif
+#ifdef KOTH
+    {    85,  229,  131, -658,   -9,   -5,    0 },
+#endif
+#ifdef LOSERS
+    {   101,  235,  134, -717, -357,   -5,    0 },
+#endif
+#ifdef RACE
+    {},
+#endif
+#ifdef RELAY
+    {   101,  235,  134, -717,  -11,   -5,    0 },
+#endif
+#ifdef THREECHECK
+    {    85,  136,  106, -613,   -7,  -73,  181 },
+#endif
+#ifdef TWOKINGS
+    {    92,  155,  136, -967,   -8,   38,    0 },
+#endif
+  };
 
   // Penalties for enemy's safe checks
   const int QueenSafeCheck  = 780;
   const int RookSafeCheck   = 880;
   const int BishopSafeCheck = 435;
   const int KnightSafeCheck = 790;
+#ifdef CRAZYHOUSE
+  const int PawnSafeCheck   = 435;
+#endif
+#ifdef ATOMIC
+  const int IndirectKingAttack = 883;
+#endif
+#ifdef THREECHECK
+  // In Q8 fixed point
+  const int ThreeCheckKSFactors[CHECKS_NB] = { 571, 619, 858, 0 };
+#endif
 
 #define S(mg, eg) make_score(mg, eg)
 
@@ -351,7 +478,6 @@
   // pawns or pieces which are not pawn-defended.
   const Score ThreatByKing[] = { S(3, 65), S(9, 145) };
 
-<<<<<<< HEAD
 #ifdef ATOMIC
   const Score ThreatByBlast = S(80, 80);
 #endif
@@ -416,87 +542,47 @@
   };
 #endif
 
-  // Passed[variant][mg/eg][Rank] contains midgame and endgame bonuses for passed pawns.
-  // We don't use a Score because we process the two components independently.
-  const Value Passed[VARIANT_NB][2][RANK_NB] = {
-    {
-    { V(0), V(5), V( 5), V(32), V(70), V(172), V(217) },
-    { V(0), V(7), V(13), V(42), V(70), V(170), V(269) }
+  // PassedRank[Rank] contains a bonus according to the rank of a passed pawn
+  const Score PassedRank[VARIANT_NB][RANK_NB] = {
+    {
+    S(0, 0), S(5, 7), S(5, 13), S(32, 42), S(70, 70), S(172, 170), S(217, 269)
     },
 #ifdef ANTI
-    {
-      { V(0), V(5), V( 5), V(31), V(73), V(166), V(252) },
-      { V(0), V(7), V(14), V(38), V(73), V(166), V(252) }
-    },
+    { S(0, 0), S(5, 7), S(5, 14), S(31, 38), S(73, 73), S(166, 166), S(252, 252) },
 #endif
 #ifdef ATOMIC
-    {
-      { V(0), V(95), V(118), V(94), V(142), V(196), V(204) },
-      { V(0), V(86), V( 43), V(61), V( 62), V(150), V(256) }
-    },
+    { S(0, 0), S(95, 86), S(118, 43), S(94, 61), S(142, 62), S(196, 150), S(204, 256) },
 #endif
 #ifdef CRAZYHOUSE
-    {
-      { V(0), V(15), V(23), V(13), V( 88), V(177), V(229) },
-      { V(0), V(27), V(13), V(19), V(111), V(140), V(203) }
-    },
+    { S(0, 0), S(15, 27), S(23, 13), S(13, 19), S(88, 111), S(177, 140), S(229, 293) },
 #endif
 #ifdef EXTINCTION
-    {
-      { V(0), V(5), V( 5), V(31), V(73), V(166), V(252) },
-      { V(0), V(7), V(14), V(38), V(73), V(166), V(252) }
-    },
+    { S(0, 0), S(5, 7), S(5, 14), S(31, 38), S(73, 73), S(166, 166), S(252, 252) },
 #endif
 #ifdef GRID
-    {
-      { V(0), V(11), V( 4), V(27), V(58), V(168), V(251) },
-      { V(0), V( 2), V( 0), V(34), V(17), V(165), V(253) }
-    },
+    { S(0, 0), S(11, 2), S(4, 0), S(27, 34), S(58, 17), S(168, 165), S(251, 253) },
 #endif
 #ifdef HORDE
-    {
-      { V(0), V(-66), V(-25), V( 66), V(68), V( 72), V(250) },
-      { V(0), V( 10), V(  7), V(-12), V(81), V(210), V(258) }
-    },
+    { S(0, 0), S(-66, 10), S(-25, 7), S(66, -12), S(68, 81), S(72, 210), S(250, 258) },
 #endif
 #ifdef KOTH
-    {
-      { V(0), V(5), V( 5), V(31), V(73), V(166), V(252) },
-      { V(0), V(7), V(14), V(38), V(73), V(166), V(252) }
-    },
+    { S(0, 0), S(5, 7), S(5, 14), S(31, 38), S(73, 73), S(166, 166), S(252, 252) },
 #endif
 #ifdef LOSERS
-    {
-      { V(0), V(5), V( 5), V(31), V(72), V(170), V(276) },
-      { V(0), V(8), V(13), V(36), V(72), V(159), V(251) }
-    },
+    { S(0, 0), S(5, 8), S(5, 13), S(31, 36), S(72, 72), S(170, 159), S(276, 251) },
 #endif
 #ifdef RACE
     {},
 #endif
 #ifdef RELAY
-    {
-      { V(0), V(5), V( 5), V(31), V(73), V(166), V(252) },
-      { V(0), V(7), V(14), V(38), V(73), V(166), V(252) }
-    },
+    { S(0, 0), S(5, 7), S(5, 14), S(31, 38), S(73, 73), S(166, 166), S(252, 252) },
 #endif
 #ifdef THREECHECK
-    {
-      { V(0), V(5), V( 5), V(31), V(73), V(166), V(252) },
-      { V(0), V(7), V(14), V(38), V(73), V(166), V(252) }
-    },
+    { S(0, 0), S(5, 7), S(5, 14), S(31, 38), S(73, 73), S(166, 166), S(252, 252) },
 #endif
 #ifdef TWOKINGS
-    {
-      { V(0), V(5), V( 5), V(31), V(73), V(166), V(252) },
-      { V(0), V(7), V(14), V(38), V(73), V(166), V(252) }
-    },
-#endif
-=======
-  // PassedRank[Rank] contains a bonus according to the rank of a passed pawn
-  const Score PassedRank[RANK_NB] = {
-    S(0, 0), S(5, 7), S(5, 13), S(32, 42), S(70, 70), S(172, 170), S(217, 269)
->>>>>>> 52f92d05
+    { S(0, 0), S(5, 7), S(5, 14), S(31, 38), S(73, 73), S(166, 166), S(252, 252) },
+#endif
   };
 
   // PassedFile[File] contains a bonus according to the file of a passed pawn
@@ -505,20 +591,14 @@
     S(-20,-12), S(1, -8), S(2, 10), S(  9, 10)
   };
 
-<<<<<<< HEAD
-  // Rank factor applied on some bonus for passed pawn on rank 4 or beyond
-  const int RankFactor[RANK_NB] = {0, 0, 0, 2, 7, 12, 19};
-
-  // KingProtector[PieceType-2] contains a bonus according to distance from king
-  const Score KingProtector[] = { S(-3, -5), S(-4, -3), S(-3, 0), S(-1, 1) };
-
-  // Assorted bonuses and penalties used by evaluation
-  const Score MinorBehindPawn       = S( 16,  0);
-  const Score BishopPawns           = S(  8, 12);
-  const Score LongRangedBishop      = S( 22,  0);
-  const Score RookOnPawn            = S(  8, 24);
-  const Score TrappedRook           = S( 92,  0);
-  const Score WeakQueen             = S( 50, 10);
+  // PassedDanger[Rank] contains a term to weight the passed score
+  const int PassedDanger[RANK_NB] = { 0, 0, 0, 2, 7, 12, 19 };
+
+  // KingProtector[PieceType-2] contains a penalty according to distance from king
+  const Score KingProtector[] = { S(3, 5), S(4, 3), S(3, 0), S(1, -1) };
+
+  // Assorted bonuses and penalties
+  const Score BishopPawns       = S(  8, 12);
   const Score CloseEnemies[VARIANT_NB] = {
     S( 7,  0),
 #ifdef ANTI
@@ -558,168 +638,6 @@
     S( 7,  0),
 #endif
   };
-  const Score PawnlessFlank         = S( 20, 80);
-  const Score ThreatBySafePawn      = S(175,168);
-  const Score ThreatByRank          = S( 16,  3);
-  const Score Hanging               = S( 52, 30);
-  const Score WeakUnopposedPawn     = S(  5, 25);
-  const Score ThreatByPawnPush      = S( 47, 26);
-  const Score ThreatByAttackOnQueen = S( 42, 21);
-  const Score HinderPassedPawn      = S(  8,  1);
-  const Score TrappedBishopA1H1     = S( 50, 50);
-
-  #undef S
-  #undef V
-
-  // KingAttackWeights[PieceType] contains king attack weights by piece type
-  const int KingAttackWeights[VARIANT_NB][PIECE_TYPE_NB] = {
-    { 0, 0, 78, 56, 45, 11 },
-#ifdef ANTI
-    {},
-#endif
-#ifdef ATOMIC
-    { 0, 0, 76, 64, 46, 11 },
-#endif
-#ifdef CRAZYHOUSE
-    { 0, 0, 112, 87, 63, 2 },
-#endif
-#ifdef EXTINCTION
-    {},
-#endif
-#ifdef GRID
-    { 0, 0, 89, 62, 47, 11 },
-#endif
-#ifdef HORDE
-    { 0, 0, 78, 56, 45, 11 },
-#endif
-#ifdef KOTH
-    { 0, 0, 76, 48, 44, 10 },
-#endif
-#ifdef LOSERS
-    { 0, 0, 78, 56, 45, 11 },
-#endif
-#ifdef RACE
-    {},
-#endif
-#ifdef RELAY
-    { 0, 0, 78, 56, 45, 11 },
-#endif
-#ifdef THREECHECK
-    { 0, 0, 115, 64, 62, 35 },
-#endif
-#ifdef TWOKINGS
-    { 0, 0, 78, 56, 45, 11 },
-#endif
-  };
-
-  // Per-variant king danger malus factors
-  const int KingDangerParams[VARIANT_NB][7] = {
-    {   102,  191,  143, -848,   -9,   40,    0 },
-#ifdef ANTI
-    {},
-#endif
-#ifdef ATOMIC
-    {   274,  166,  146, -654,  -12,   -7,   29 },
-#endif
-#ifdef CRAZYHOUSE
-    {   119,  439,  130, -613,   -6,   -1,  320 },
-#endif
-#ifdef EXTINCTION
-    {},
-#endif
-#ifdef GRID
-    {   119,  211,  158, -722,   -9,   41,    0 },
-#endif
-#ifdef HORDE
-    {   101,  235,  134, -717,  -11,   -5,    0 },
-#endif
-#ifdef KOTH
-    {    85,  229,  131, -658,   -9,   -5,    0 },
-#endif
-#ifdef LOSERS
-    {   101,  235,  134, -717, -357,   -5,    0 },
-#endif
-#ifdef RACE
-    {},
-#endif
-#ifdef RELAY
-    {   101,  235,  134, -717,  -11,   -5,    0 },
-#endif
-#ifdef THREECHECK
-    {    85,  136,  106, -613,   -7,  -73,  181 },
-#endif
-#ifdef TWOKINGS
-    {    92,  155,  136, -967,   -8,   38,    0 },
-#endif
-  };
-
-  // Penalties for enemy's safe checks
-  const int QueenSafeCheck  = 780;
-  const int RookSafeCheck   = 880;
-  const int BishopSafeCheck = 435;
-  const int KnightSafeCheck = 790;
-#ifdef CRAZYHOUSE
-  const int PawnSafeCheck   = 435;
-#endif
-#ifdef ATOMIC
-  const int IndirectKingAttack = 883;
-#endif
-
-#ifdef THREECHECK
-  // In Q8 fixed point
-  const int ThreeCheckKSFactors[CHECKS_NB] = { 571, 619, 858, 0 };
-#endif
-  // Threshold for lazy and space evaluation
-  const Value LazyThreshold  = Value(1500);
-  const Value SpaceThreshold[VARIANT_NB] = {
-    Value(12222),
-#ifdef ANTI
-    Value(12222),
-#endif
-#ifdef ATOMIC
-    Value(12222),
-#endif
-#ifdef CRAZYHOUSE
-    Value(12222),
-#endif
-#ifdef EXTINCTION
-    Value(12222),
-#endif
-#ifdef GRID
-    Value(12222),
-#endif
-#ifdef HORDE
-    VALUE_ZERO,
-#endif
-#ifdef KOTH
-    VALUE_ZERO,
-#endif
-#ifdef LOSERS
-    Value(12222),
-#endif
-#ifdef RACE
-    Value(12222),
-#endif
-#ifdef RELAY
-    Value(12222),
-#endif
-#ifdef THREECHECK
-    Value(12222),
-#endif
-#ifdef TWOKINGS
-    Value(12222),
-#endif
-  };
-=======
-  // PassedDanger[Rank] contains a term to weight the passed score
-  const int PassedDanger[RANK_NB] = { 0, 0, 0, 2, 7, 12, 19 };
-
-  // KingProtector[PieceType-2] contains a penalty according to distance from king
-  const Score KingProtector[] = { S(3, 5), S(4, 3), S(3, 0), S(1, -1) };
-
-  // Assorted bonuses and penalties
-  const Score BishopPawns       = S(  8, 12);
-  const Score CloseEnemies      = S(  7,  0);
   const Score Hanging           = S( 52, 30);
   const Score HinderPassedPawn  = S(  8,  1);
   const Score LongRangedBishop  = S( 22,  0);
@@ -778,7 +696,6 @@
     // if black's king is on g8, kingRing[BLACK] is f8, h8, f7, g7, h7, f6, g6
     // and h6. It is set to 0 when king safety evaluation is skipped.
     Bitboard kingRing[COLOR_NB];
->>>>>>> 52f92d05
 
     // kingAttackersCount[color] is the number of pieces of the given color
     // which attack a square in the kingRing of the enemy king.
@@ -821,7 +738,6 @@
 #endif
     mobilityArea[Us] = ~(b | pos.square<KING>(Us) | pe->pawn_attacks(Them));
 
-<<<<<<< HEAD
     // Initialise the attack bitboards with the king and pawn information
 #ifdef ANTI
     if (pos.is_anti())
@@ -830,7 +746,6 @@
         Bitboard kings = pos.pieces(Us, KING);
         while (kings)
             attackedBy[Us][KING] |= pos.attacks_from<KING>(pop_lsb(&kings));
-        b = attackedBy[Us][KING];
     }
     else
 #endif
@@ -841,15 +756,11 @@
         Bitboard kings = pos.pieces(Us, KING);
         while (kings)
             attackedBy[Us][KING] |= pos.attacks_from<KING>(pop_lsb(&kings));
-        b = attackedBy[Us][KING];
     }
     else
 #endif
-    b = attackedBy[Us][KING] = pos.attacks_from<KING>(pos.square<KING>(Us));
-=======
     // Initialise attackedBy bitboards for kings and pawns
     attackedBy[Us][KING] = pos.attacks_from<KING>(pos.square<KING>(Us));
->>>>>>> 52f92d05
     attackedBy[Us][PAWN] = pe->pawn_attacks(Us);
     attackedBy[Us][ALL_PIECES] = attackedBy[Us][KING] | attackedBy[Us][PAWN];
     attackedBy2[Us]            = attackedBy[Us][KING] & attackedBy[Us][PAWN];
@@ -930,7 +841,6 @@
 
         mobility[Us] += MobilityBonus[pos.variant()][Pt - 2][mob];
 
-<<<<<<< HEAD
 #ifdef ANTI
         if (pos.is_anti())
             continue;
@@ -938,12 +848,8 @@
 #ifdef HORDE
         if (pos.is_horde() && pos.is_horde_color(Us)) {} else
 #endif
-        // Bonus for this piece as a king protector
-        score += KingProtector[Pt - 2] * distance(s, pos.square<KING>(Us));
-=======
         // Penalty if the piece is far from the king
         score -= KingProtector[Pt - 2] * distance(s, pos.square<KING>(Us));
->>>>>>> 52f92d05
 
         if (Pt == BISHOP || Pt == KNIGHT)
         {
@@ -1023,18 +929,22 @@
   template<Tracing T> template<Color Us>
   Score Evaluation<T>::king() const {
 
-<<<<<<< HEAD
-    const Color     Them = (Us == WHITE ? BLACK : WHITE);
-#ifdef CRAZYHOUSE
-    const Direction Down = (Us == WHITE ? SOUTH : NORTH);
-#endif
-    const Bitboard  Camp = (Us == WHITE ? AllSquares ^ Rank6BB ^ Rank7BB ^ Rank8BB
-                                        : AllSquares ^ Rank1BB ^ Rank2BB ^ Rank3BB);
-=======
+#ifdef ANTI
+    if (pos.is_anti())
+        return SCORE_ZERO;
+#endif
+#ifdef EXTINCTION
+    if (pos.is_extinction())
+        return SCORE_ZERO;
+#endif
+#ifdef RACE
+    if (pos.is_race())
+        return SCORE_ZERO;
+#endif
+
     const Color    Them = (Us == WHITE ? BLACK : WHITE);
     const Bitboard Camp = (Us == WHITE ? AllSquares ^ Rank6BB ^ Rank7BB ^ Rank8BB
                                        : AllSquares ^ Rank1BB ^ Rank2BB ^ Rank3BB);
->>>>>>> 52f92d05
 
     const Square ksq = pos.square<KING>(Us);
     Bitboard weak, b, b1, b2, safe, unsafeChecks;
@@ -1043,40 +953,31 @@
     Score score = pe->king_safety<Us>(pos, ksq);
 
     // Main king safety evaluation
-<<<<<<< HEAD
-    if (kingAttackersCount[Them] > (1 - pos.count<QUEEN>(Them))
+    if (kingAttackersCount[Them] > 1 - pos.count<QUEEN>(Them)
 #ifdef HORDE
         // Hack to prevent segmentation fault for multi-queen positions
         && !(pos.is_horde() && ksq == SQ_NONE)
 #endif
     )
     {
+        int kingDanger = unsafeChecks = 0;
+
+        // Attacked squares defended at most once by our queen or king
 #ifdef ATOMIC
         if (pos.is_atomic())
             weak =  (attackedBy[Them][ALL_PIECES] | (pos.pieces(Them) ^ pos.pieces(Them, KING)))
-                  & (attackedBy[Us][KING] | (attackedBy[Us][QUEEN] & ~attackedBy2[Us]) | ~attackedBy[Us][ALL_PIECES]);
+                  & (~attackedBy[Us][ALL_PIECES] | attackedBy[Us][KING] | (attackedBy[Us][QUEEN] & ~attackedBy2[Us]));
         else
 #endif
         weak =  attackedBy[Them][ALL_PIECES]
               & ~attackedBy2[Us]
-              & (attackedBy[Us][KING] | attackedBy[Us][QUEEN] | ~attackedBy[Us][ALL_PIECES]);
+              & (~attackedBy[Us][ALL_PIECES] | attackedBy[Us][KING] | attackedBy[Us][QUEEN]);
 
         Bitboard h = 0;
 #ifdef CRAZYHOUSE
         if (pos.is_house())
             h = pos.count_in_hand<QUEEN>(Them) ? weak & ~pos.pieces() : 0;
 #endif
-        int kingDanger = unsafeChecks = 0;
-=======
-    if (kingAttackersCount[Them] > 1 - pos.count<QUEEN>(Them))
-    {
-        int kingDanger = unsafeChecks = 0;
-
-        // Attacked squares defended at most once by our queen or king
-        weak =  attackedBy[Them][ALL_PIECES]
-              & ~attackedBy2[Us]
-              & (~attackedBy[Us][ALL_PIECES] | attackedBy[Us][KING] | attackedBy[Us][QUEEN]);
->>>>>>> 52f92d05
 
         // Analyse the safe enemy's checks which are possible on next move
         safe  = ~pos.pieces(Them);
@@ -1134,6 +1035,7 @@
         // Enemy pawn checks
         if (pos.is_house())
         {
+            const Direction Down = (Us == WHITE ? SOUTH : NORTH);
             b = pos.attacks_from<PAWN>(ksq, Us);
             h = pos.count_in_hand<PAWN>(Them) ? ~pos.pieces() : 0;
             Bitboard pawn_moves = (attackedBy[Them][PAWN] & pos.pieces(Us)) | (shift<Down>(pos.pieces(Them, PAWN)) & ~pos.pieces());
@@ -1268,13 +1170,11 @@
             Bitboard pawnPushes = shift<Up>(b | (shift<Up>(b & TRank2BB) & ~pos.pieces())) & ~pos.pieces();
             Bitboard pieceMoves = (attackedBy[Us][KNIGHT] | attackedBy[Us][BISHOP] | attackedBy[Us][ROOK]
                                  | attackedBy[Us][QUEEN] | attackedBy[Us][KING]) & ~pos.pieces();
-            Bitboard threats = pawnPushes | pieceMoves;
             Bitboard unprotectedPawnPushes = pawnPushes & ~attackedBy[Us][ALL_PIECES];
             Bitboard unprotectedPieceMoves = pieceMoves & ~attackedBy2[Us];
-            safeThreats = unprotectedPawnPushes | unprotectedPieceMoves;
-
-            score += ThreatsAnti[0] * popcount(attackedBy[Them][ALL_PIECES] & threats);
-            score += ThreatsAnti[1] * popcount(attackedBy[Them][ALL_PIECES] & safeThreats);
+
+            score += ThreatsAnti[0] * popcount(attackedBy[Them][ALL_PIECES] & (pawnPushes | pieceMoves));
+            score += ThreatsAnti[1] * popcount(attackedBy[Them][ALL_PIECES] & (unprotectedPawnPushes | unprotectedPieceMoves));
         }
     }
     else
@@ -1324,13 +1224,11 @@
             Bitboard pawnPushes = shift<Up>(b | (shift<Up>(b & TRank2BB) & ~pos.pieces())) & ~pos.pieces();
             Bitboard pieceMoves = (attackedBy[Us][KNIGHT] | attackedBy[Us][BISHOP] | attackedBy[Us][ROOK]
                                  | attackedBy[Us][QUEEN] | attackedBy[Us][KING]) & ~pos.pieces();
-            Bitboard threats = pawnPushes | pieceMoves;
             Bitboard unprotectedPawnPushes = pawnPushes & ~attackedBy[Us][ALL_PIECES];
             Bitboard unprotectedPieceMoves = pieceMoves & ~attackedBy2[Us];
-            safeThreats = unprotectedPawnPushes | unprotectedPieceMoves;
-
-            score += ThreatsLosers[0] * popcount(attackedBy[Them][ALL_PIECES] & threats);
-            score += ThreatsLosers[1] * popcount(attackedBy[Them][ALL_PIECES] & safeThreats);
+
+            score += ThreatsLosers[0] * popcount(attackedBy[Them][ALL_PIECES] & (pawnPushes | pieceMoves));
+            score += ThreatsLosers[1] * popcount(attackedBy[Them][ALL_PIECES] & (unprotectedPawnPushes | unprotectedPieceMoves));
         }
     }
     else
@@ -1409,7 +1307,6 @@
 
     score += ThreatByPawnPush * popcount(b);
 
-<<<<<<< HEAD
 #ifdef THREECHECK
     if (pos.is_three_check())
         score += ChecksGivenBonus[pos.checks_given(Us)];
@@ -1438,16 +1335,12 @@
     }
 #endif
 
-    // Add a bonus for safe slider attack threats on opponent queen
-=======
     // Bonus for safe slider threats on the next move toward enemy queen
->>>>>>> 52f92d05
     safeThreats = ~pos.pieces(Us) & ~attackedBy2[Them] & attackedBy2[Us];
     b =  (attackedBy[Us][BISHOP] & attackedBy[Them][QUEEN_DIAGONAL])
        | (attackedBy[Us][ROOK  ] & attackedBy[Them][QUEEN] & ~attackedBy[Them][QUEEN_DIAGONAL]);
 
-<<<<<<< HEAD
-    score += ThreatByAttackOnQueen * popcount(b & safeThreats);
+    score += ThreatOnQueen * popcount(b & safeThreats);
     }
 
 #ifdef RACE
@@ -1477,9 +1370,6 @@
         }
     }
 #endif
-=======
-    score += ThreatOnQueen * popcount(b & safeThreats);
->>>>>>> 52f92d05
 
     if (T)
         Trace::add(THREAT, Us, score);
@@ -1517,11 +1407,7 @@
         int r = relative_rank(Us, s);
         int w = PassedDanger[r];
 
-<<<<<<< HEAD
-        Value mbonus = Passed[pos.variant()][MG][r], ebonus = Passed[pos.variant()][EG][r];
-=======
-        Score bonus = PassedRank[r];
->>>>>>> 52f92d05
+        Score bonus = PassedRank[pos.variant()][r];
 
         if (w)
         {
@@ -1531,9 +1417,9 @@
             {
                 // Assume a horde king distance of approximately 5
                 if (pos.is_horde_color(Us))
-                    ebonus += distance(pos.square<KING>(Them), blockSq) * 5 * rr - 10 * rr;
+                    bonus += make_score(0, (king_proximity(Them, blockSq) * 5 - 10) * w);
                 else
-                    ebonus += 25 * rr - distance(pos.square<KING>(Us), blockSq) * 2 * rr;
+                    bonus += make_score(0, (25 - king_proximity(Us,   blockSq) * 2) * w);
             }
             else
 #endif
@@ -1542,7 +1428,7 @@
 #endif
 #ifdef ATOMIC
             if (pos.is_atomic())
-                ebonus +=  distance(pos.square<KING>(Them), blockSq) * 5 * rr;
+                bonus += make_score(0, king_proximity(Them, blockSq) * 5 * w);
             else
 #endif
 #ifdef GRID
@@ -1555,12 +1441,8 @@
 
             // If blockSq is not the queening square then consider also a second push
             if (r != RANK_7)
-<<<<<<< HEAD
-                ebonus -= king_distance(Us, blockSq + Up) * rr;
+                bonus -= make_score(0, king_proximity(Us, blockSq + Up) * w);
             }
-=======
-                bonus -= make_score(0, king_proximity(Us, blockSq + Up) * w);
->>>>>>> 52f92d05
 
             // If the pawn is free to advance, then increase the bonus
             if (pos.empty(blockSq))
@@ -1626,7 +1508,11 @@
       Us == WHITE ? CenterFiles & (Rank2BB | Rank3BB | Rank4BB)
                   : CenterFiles & (Rank7BB | Rank6BB | Rank5BB);
 
-    if (pos.non_pawn_material() < SpaceThreshold)
+#ifdef HORDE
+    if (pos.is_horde())
+        return SCORE_ZERO;
+#endif
+    if (pos.non_pawn_material() < SpaceThreshold[pos.variant()])
         return SCORE_ZERO;
 
     // Find the safe squares for our pieces inside the area defined by
@@ -1649,15 +1535,14 @@
     int bonus;
     bonus = popcount((Us == WHITE ? safe << 32 : safe >> 32) | (behind & safe));
     int weight = pos.count<ALL_PIECES>(Us) - 2 * pe->open_files();
-<<<<<<< HEAD
+    Score score;
 #ifdef KOTH
     if (pos.is_koth())
-        return make_score(bonus * weight * weight / 22, 0)
+        score = make_score(bonus * weight * weight / 22, 0)
               + KothSafeCenter * popcount(safe & behind & (Rank4BB | Rank5BB) & (FileDBB | FileEBB));
-#endif
-=======
-    Score score = make_score(bonus * weight * weight / 16, 0);
->>>>>>> 52f92d05
+    else
+#endif
+    score = make_score(bonus * weight * weight / 16, 0);
 
     if (T)
         Trace::add(SPACE, Us, score);
@@ -1672,6 +1557,15 @@
 
   template<Tracing T>
   Score Evaluation<T>::initiative(Value eg) const {
+
+#ifdef ANTI
+    if (pos.is_anti())
+        return SCORE_ZERO;
+#endif
+#ifdef HORDE
+    if (pos.is_horde())
+        return SCORE_ZERO;
+#endif
 
     int outflanking =  distance<File>(pos.square<KING>(WHITE), pos.square<KING>(BLACK))
                      - distance<Rank>(pos.square<KING>(WHITE), pos.square<KING>(BLACK));
@@ -1802,47 +1696,12 @@
 
     score += mobility[WHITE] - mobility[BLACK];
 
-<<<<<<< HEAD
-#ifdef ANTI
-    if (pos.is_anti()) {} else
-#endif
-#ifdef EXTINCTION
-    if (pos.is_extinction()) {} else
-#endif
-#ifdef RACE
-    if (pos.is_race()) {} else
-#endif
-    score +=  evaluate_king<WHITE>()
-            - evaluate_king<BLACK>();
-
-    score +=  evaluate_threats<WHITE>()
-            - evaluate_threats<BLACK>();
-
-    score +=  evaluate_passed_pawns<WHITE>()
-            - evaluate_passed_pawns<BLACK>();
-
-#ifdef HORDE
-    if (pos.is_horde()) {} else
-#endif
-    if (pos.non_pawn_material() >= SpaceThreshold[pos.variant()])
-        score +=  evaluate_space<WHITE>()
-                - evaluate_space<BLACK>();
-
-#ifdef ANTI
-    if (pos.is_anti()) {} else
-#endif
-#ifdef HORDE
-    if (pos.is_horde()) {} else
-#endif
-    score += evaluate_initiative(eg_value(score));
-=======
     score +=  king<   WHITE>() - king<   BLACK>()
             + threats<WHITE>() - threats<BLACK>()
             + passed< WHITE>() - passed< BLACK>()
             + space<  WHITE>() - space<  BLACK>();
 
     score += initiative(eg_value(score));
->>>>>>> 52f92d05
 
     // Interpolate between a middlegame and a (scaled by 'sf') endgame score
     ScaleFactor sf = scale_factor(eg_value(score));
@@ -1858,12 +1717,6 @@
         Trace::add(IMBALANCE, me->imbalance());
         Trace::add(PAWN, pe->pawn_score(WHITE), pe->pawn_score(BLACK));
         Trace::add(MOBILITY, mobility[WHITE], mobility[BLACK]);
-<<<<<<< HEAD
-        if (pos.non_pawn_material() >= SpaceThreshold[pos.variant()])
-            Trace::add(SPACE, evaluate_space<WHITE>()
-                            , evaluate_space<BLACK>());
-=======
->>>>>>> 52f92d05
         Trace::add(TOTAL, score);
     }
 
@@ -1876,14 +1729,8 @@
 /// evaluate() is the evaluator for the outer world. It returns a static
 /// evaluation of the position from the point of view of the side to move.
 
-<<<<<<< HEAD
-Value Eval::evaluate(const Position& pos)
-{
-   return Evaluation<>(pos).value() + Eval::Tempo[pos.variant()];
-=======
 Value Eval::evaluate(const Position& pos) {
-  return Evaluation<NO_TRACE>(pos).value() + Eval::Tempo;
->>>>>>> 52f92d05
+  return Evaluation<NO_TRACE>(pos).value() + Eval::Tempo[pos.variant()];
 }
 
 
@@ -1897,11 +1744,7 @@
 
   Eval::Contempt = SCORE_ZERO; // Reset any dynamic contempt
 
-<<<<<<< HEAD
-  Value v = Eval::Tempo[pos.variant()] + Evaluation<TRACE>(pos).value();
-=======
-  Value v = Evaluation<TRACE>(pos).value() + Eval::Tempo;
->>>>>>> 52f92d05
+  Value v = Evaluation<TRACE>(pos).value() + Eval::Tempo[pos.variant()];
 
   v = pos.side_to_move() == WHITE ? v : -v; // Trace scores are from white's point of view
 
