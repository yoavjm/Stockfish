--- conflicted
+++ resolved
@@ -860,8 +860,8 @@
   if (pos.is_variant_end())
       return moveList;
 
-<<<<<<< HEAD
-  Bitboard pinned = pos.pinned_pieces(pos.side_to_move());
+  Color us = pos.side_to_move();
+  Bitboard pinned = pos.blockers_for_king(us) & pos.pieces(us);
   bool validate = pinned;
 #ifdef GRID
   if (pos.is_grid()) validate = true;
@@ -878,12 +878,7 @@
       ksq = SQ_NONE;
   else
 #endif
-  ksq = pos.square<KING>(pos.side_to_move());
-=======
-  Color us = pos.side_to_move();
-  Bitboard pinned = pos.blockers_for_king(us) & pos.pieces(us);
-  Square ksq = pos.square<KING>(us);
->>>>>>> 94abc2a0
+  ksq = pos.square<KING>(us);
   ExtMove* cur = moveList;
   moveList = pos.checkers() ? generate<EVASIONS    >(pos, moveList)
                             : generate<NON_EVASIONS>(pos, moveList);
