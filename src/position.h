--- conflicted
+++ resolved
@@ -151,15 +151,11 @@
   void undo_null_move();
 
   // Static Exchange Evaluation
-<<<<<<< HEAD
 #ifdef ATOMIC
   template<Variant V>
   Value see(Move m) const;
 #endif
-  bool see_ge(Move m, Value value = VALUE_ZERO) const;
-=======
   bool see_ge(Move m, Value threshold = VALUE_ZERO) const;
->>>>>>> 69eb391c
 
   // Accessing hash keys
   Key key() const;
