--- conflicted
+++ resolved
@@ -357,11 +357,7 @@
 
     const Color Them = (Us == WHITE ? BLACK : WHITE);
 
-<<<<<<< HEAD
-    int bonus = PawnsSet[std::min(pieceCount[Us][PAWN], (int)FILE_NB)];
-=======
-    int bonus = PawnSet[pieceCount[Us][PAWN]];
->>>>>>> b48439e9
+    int bonus = PawnSet[std::min(pieceCount[Us][PAWN], (int)FILE_NB)];
 
     // Second-degree polynomial material imbalance by Tord Romstad
     PieceType pt_max =
