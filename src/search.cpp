--- conflicted
+++ resolved
@@ -403,19 +403,11 @@
 
   if (rootMoves.empty())
   {
-<<<<<<< HEAD
-      rootMoves.push_back(RootMove(MOVE_NONE));
+      rootMoves.emplace_back(MOVE_NONE);
       Value score = rootPos.is_variant_end() ? rootPos.variant_result()
                    : rootPos.checkers() ? rootPos.checkmate_value()
                    : rootPos.stalemate_value();
-
       sync_cout << "info depth 0 score " << UCI::value(score) << sync_endl;
-=======
-      rootMoves.emplace_back(MOVE_NONE);
-      sync_cout << "info depth 0 score "
-                << UCI::value(rootPos.checkers() ? -VALUE_MATE : VALUE_DRAW)
-                << sync_endl;
->>>>>>> d482e3a8
   }
   else
   {
