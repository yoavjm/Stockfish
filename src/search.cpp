--- conflicted
+++ resolved
@@ -889,12 +889,7 @@
     // Step 6. Razoring (skipped when in check)
     if (   !PvNode
         &&  depth < 4 * ONE_PLY
-<<<<<<< HEAD
-        &&  ttMove == MOVE_NONE
         &&  eval + razor_margin[pos.variant()][depth / ONE_PLY] <= alpha)
-=======
-        &&  eval + razor_margin[depth / ONE_PLY] <= alpha)
->>>>>>> eefbe967
     {
         if (depth <= ONE_PLY)
             return qsearch<NonPV, false>(pos, ss, alpha, alpha+1);
