--- conflicted
+++ resolved
@@ -1317,16 +1317,12 @@
       {
           Depth r = reduction<PvNode>(improving, depth, moveCount);
 
-<<<<<<< HEAD
 #ifdef ANTI
           if (pos.is_anti() && pos.can_capture())
               r -= r ? ONE_PLY : DEPTH_ZERO;
           else
 #endif
-          if (captureOrPromotion)
-=======
           if (captureOrPromotion) // (~5 Elo)
->>>>>>> f7cc0026
               r -= r ? ONE_PLY : DEPTH_ZERO;
           else
           {
