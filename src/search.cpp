/*
  Stockfish, a UCI chess playing engine derived from Glaurung 2.1
  Copyright (C) 2004-2008 Tord Romstad (Glaurung author)
  Copyright (C) 2008-2015 Marco Costalba, Joona Kiiski, Tord Romstad

  Stockfish is free software: you can redistribute it and/or modify
  it under the terms of the GNU General Public License as published by
  the Free Software Foundation, either version 3 of the License, or
  (at your option) any later version.

  Stockfish is distributed in the hope that it will be useful,
  but WITHOUT ANY WARRANTY; without even the implied warranty of
  MERCHANTABILITY or FITNESS FOR A PARTICULAR PURPOSE.  See the
  GNU General Public License for more details.

  You should have received a copy of the GNU General Public License
  along with this program.  If not, see <http://www.gnu.org/licenses/>.
*/

#include <algorithm>
#include <cassert>
#include <cmath>
#include <cstring>   // For std::memset
#include <iostream>
#include <sstream>

#include "evaluate.h"
#include "misc.h"
#include "movegen.h"
#include "movepick.h"
#include "search.h"
#include "timeman.h"
#include "thread.h"
#include "tt.h"
#include "uci.h"
#include "syzygy/tbprobe.h"

namespace Search {

  volatile SignalsType Signals;
  LimitsType Limits;
  RootMoveVector RootMoves;
  Position RootPos;
  int RootPly;
  StateStackPtr SetupStates;
}

namespace Tablebases {

  int Cardinality;
  uint64_t Hits;
  bool RootInTB;
  bool UseRule50;
  Depth ProbeDepth;
  Value Score;
}

namespace TB = Tablebases;

using std::string;
using Eval::evaluate;
using namespace Search;

namespace {

  // Different node types, used as template parameter
  enum NodeType { Root, PV, NonPV };

  // Razoring and futility margin based on depth
#ifdef THREECHECK
  Value razor_margin(Position &pos, Depth d) {
      return Value(512 + 32 * d * (pos.is_three_check() ? 1 + pos.checks_count() : 1));
  }
#else
  Value razor_margin(Depth d)    { return Value(512 + 32 * d); }
#endif
  Value futility_margin(Depth d) { return Value(200 * d); }

  // Futility and reductions lookup tables, initialized at startup
  int FutilityMoveCounts[2][16];  // [improving][depth]
  Depth Reductions[2][2][64][64]; // [pv][improving][depth][moveNumber]

  template <bool PvNode> Depth reduction(bool i, Depth d, int mn) {
    return Reductions[PvNode][i][std::min(d, 63 * ONE_PLY)][std::min(mn, 63)];
  }

  // Skill struct is used to implement strength limiting
  struct Skill {
    Skill(int l) : level(l) {}
    bool enabled() const { return level < 20; }
    bool time_to_pick(Depth depth) const { return depth / ONE_PLY == 1 + level; }
    Move best_move(size_t multiPV) { return best ? best : pick_best(multiPV); }
    Move pick_best(size_t multiPV);

    int level;
    Move best = MOVE_NONE;
  };

  // EasyMoveManager struct is used to detect a so called 'easy move'; when PV is
  // stable across multiple search iterations we can fast return the best move.
  struct EasyMoveManager {

    void clear() {
      stableCnt = 0;
      expectedPosKey = 0;
      pv[0] = pv[1] = pv[2] = MOVE_NONE;
    }

    Move get(Key key) const {
      return expectedPosKey == key ? pv[2] : MOVE_NONE;
    }

    void update(Position& pos, const std::vector<Move>& newPv) {

      assert(newPv.size() >= 3);

      // Keep track of how many times in a row 3rd ply remains stable
      stableCnt = (newPv[2] == pv[2]) ? stableCnt + 1 : 0;

      if (!std::equal(newPv.begin(), newPv.begin() + 3, pv))
      {
          std::copy(newPv.begin(), newPv.begin() + 3, pv);

          StateInfo st[2];
          pos.do_move(newPv[0], st[0], pos.gives_check(newPv[0], CheckInfo(pos)));
          pos.do_move(newPv[1], st[1], pos.gives_check(newPv[1], CheckInfo(pos)));
          expectedPosKey = pos.key();
          pos.undo_move(newPv[1]);
          pos.undo_move(newPv[0]);
      }
    }

    int stableCnt;
    Key expectedPosKey;
    Move pv[3];
  };

  size_t PVIdx;
  EasyMoveManager EasyMove;
  double BestMoveChanges;
  Value DrawValue[COLOR_NB];
  HistoryStats History;
  CounterMovesHistoryStats CounterMovesHistory;
  MovesStats Countermoves;

  template <NodeType NT, bool SpNode>
  Value search(Position& pos, Stack* ss, Value alpha, Value beta, Depth depth, bool cutNode);

  template <NodeType NT, bool InCheck>
  Value qsearch(Position& pos, Stack* ss, Value alpha, Value beta, Depth depth);

  void id_loop(Position& pos);
  Value value_to_tt(Value v, int ply);
  Value value_from_tt(Value v, int ply);
  void update_pv(Move* pv, Move move, Move* childPv);
  void update_stats(const Position& pos, Stack* ss, Move move, Depth depth, Move* quiets, int quietsCnt);

} // namespace


/// Search::init() is called during startup to initialize various lookup tables

void Search::init() {

  const double K[][2] = {{ 0.83, 2.25 }, { 0.50, 3.00 }};

  for (int pv = 0; pv <= 1; ++pv)
      for (int imp = 0; imp <= 1; ++imp)
          for (int d = 1; d < 64; ++d)
              for (int mc = 1; mc < 64; ++mc)
              {
                  double r = K[pv][0] + log(d) * log(mc) / K[pv][1];

                  if (r >= 1.5)
                      Reductions[pv][imp][d][mc] = int(r) * ONE_PLY;

                  // Increase reduction when eval is not improving
                  if (!pv && !imp && Reductions[pv][imp][d][mc] >= 2 * ONE_PLY)
                      Reductions[pv][imp][d][mc] += ONE_PLY;
              }

  for (int d = 0; d < 16; ++d)
  {
      FutilityMoveCounts[0][d] = int(2.4 + 0.773 * pow(d + 0.00, 1.8));
      FutilityMoveCounts[1][d] = int(2.9 + 1.045 * pow(d + 0.49, 1.8));
  }
}


/// Search::reset() clears all search memory, to obtain reproducible search results

void Search::reset () {

  TT.clear();
  History.clear();
  CounterMovesHistory.clear();
  Countermoves.clear();
}


/// Search::perft() is our utility to verify move generation. All the leaf nodes
/// up to the given depth are generated and counted and the sum returned.
template<bool Root>
uint64_t Search::perft(Position& pos, Depth depth) {

  StateInfo st;
  uint64_t cnt, nodes = 0;
  CheckInfo ci(pos);
  const bool leaf = (depth == 2 * ONE_PLY);

  for (const auto& m : MoveList<LEGAL>(pos))
  {
      if (Root && depth <= ONE_PLY)
          cnt = 1, nodes++;
      else
      {
          pos.do_move(m, st, pos.gives_check(m, ci));
          cnt = leaf ? MoveList<LEGAL>(pos).size() : perft<false>(pos, depth - ONE_PLY);
          nodes += cnt;
          pos.undo_move(m);
      }
      if (Root)
          sync_cout << UCI::move(m) << ": " << cnt << sync_endl;
  }
  return nodes;
}

template uint64_t Search::perft<true>(Position& pos, Depth depth);


/// Search::think() is the external interface to Stockfish's search, and is
/// called by the main thread when the program receives the UCI 'go' command. It
/// searches from RootPos and at the end prints the "bestmove" to output.

void Search::think() {

  Color us = RootPos.side_to_move();
  Time.init(Limits, us, RootPly = RootPos.game_ply(), now());

  int contempt = Options["Contempt"] * PawnValueEg / 100; // From centipawns
  DrawValue[ us] = VALUE_DRAW - Value(contempt);
  DrawValue[~us] = VALUE_DRAW + Value(contempt);

  TB::Hits = 0;
  TB::RootInTB = false;
  TB::UseRule50 = Options["Syzygy50MoveRule"];
  TB::ProbeDepth = Options["SyzygyProbeDepth"] * ONE_PLY;
  TB::Cardinality = Options["SyzygyProbeLimit"];

  // Skip TB probing when no TB found: !TBLargest -> !TB::Cardinality
  if (TB::Cardinality > TB::MaxCardinality)
  {
      TB::Cardinality = TB::MaxCardinality;
      TB::ProbeDepth = DEPTH_ZERO;
  }

  if (RootMoves.empty())
  {
      RootMoves.push_back(RootMove(MOVE_NONE));
      Value score = RootPos.checkers() ? -VALUE_MATE : VALUE_DRAW;
#ifdef KOTH
      if (RootPos.is_koth() && RootPos.is_koth_loss())
          score = -VALUE_MATE;
#endif
#ifdef HORDE
      if (RootPos.is_horde() && RootPos.is_horde_loss())
          score = -VALUE_MATE;
#endif
#ifdef ATOMIC
      if (RootPos.is_atomic() && RootPos.is_atomic_loss())
          score = -VALUE_MATE;
#endif
      sync_cout << "info depth 0 score " << UCI::value(score) << sync_endl;
  }
  else
  {
      if (TB::Cardinality >=  RootPos.count<ALL_PIECES>(WHITE)
                            + RootPos.count<ALL_PIECES>(BLACK))
      {
          // If the current root position is in the tablebases then RootMoves
          // contains only moves that preserve the draw or win.
          TB::RootInTB = Tablebases::root_probe(RootPos, RootMoves, TB::Score);

          if (TB::RootInTB)
              TB::Cardinality = 0; // Do not probe tablebases during the search

          else // If DTZ tables are missing, use WDL tables as a fallback
          {
              // Filter out moves that do not preserve a draw or win
              TB::RootInTB = Tablebases::root_probe_wdl(RootPos, RootMoves, TB::Score);

              // Only probe during search if winning
              if (TB::Score <= VALUE_DRAW)
                  TB::Cardinality = 0;
          }

          if (TB::RootInTB)
          {
              TB::Hits = RootMoves.size();

              if (!TB::UseRule50)
                  TB::Score =  TB::Score > VALUE_DRAW ?  VALUE_MATE - MAX_PLY - 1
                             : TB::Score < VALUE_DRAW ? -VALUE_MATE + MAX_PLY + 1
                                                      :  VALUE_DRAW;
          }
      }

      for (Thread* th : Threads)
      {
          th->maxPly = 0;
          th->notify_one(); // Wake up all the threads
      }

      Threads.timer->run = true;
      Threads.timer->notify_one(); // Start the recurring timer

      id_loop(RootPos); // Let's start searching !

      Threads.timer->run = false;
  }

  // When playing in 'nodes as time' mode, subtract the searched nodes from
  // the available ones before to exit.
  if (Limits.npmsec)
      Time.availableNodes += Limits.inc[us] - RootPos.nodes_searched();

  // When we reach the maximum depth, we can arrive here without a raise of
  // Signals.stop. However, if we are pondering or in an infinite search,
  // the UCI protocol states that we shouldn't print the best move before the
  // GUI sends a "stop" or "ponderhit" command. We therefore simply wait here
  // until the GUI sends one of those commands (which also raises Signals.stop).
  if (!Signals.stop && (Limits.ponder || Limits.infinite))
  {
      Signals.stopOnPonderhit = true;
      RootPos.this_thread()->wait_for(Signals.stop);
  }

#ifdef KOTH
  // Best move can only be MOVE_NONE when searching on a lost KOTH position
  if (RootPos.is_koth() && RootPos.is_koth_loss())
      sync_cout << "bestmove " << "(none) ponder (none)" << sync_endl;
  else
#endif
#ifdef THREECHECK
  if (RootPos.is_three_check() && RootPos.is_three_check_loss())
      sync_cout << "bestmove " << "(none) ponder (none)" << sync_endl;
  else
#endif
#ifdef HORDE
  if (RootPos.is_horde() && RootPos.is_horde_loss())
      sync_cout << "bestmove " << "(none) ponder (none)" << sync_endl;
  else
#endif
#ifdef ATOMIC
  if (RootPos.is_atomic() && RootPos.is_atomic_loss())
      sync_cout << "bestmove " << "(none) ponder (none)" << sync_endl;
  else
#endif
  // Best move could be MOVE_NONE when searching on a stalemate position
  sync_cout << "bestmove " << UCI::move(RootMoves[0].pv[0]);

#ifdef ATOMIC
  if (!RootPos.is_atomic() || RootMoves[0].pv.size() > 1 || RootMoves[0].pv[0] != MOVE_NONE)
  {
#endif
  if (RootMoves[0].pv.size() > 1 || RootMoves[0].extract_ponder_from_tt(RootPos))
      std::cout << " ponder " << UCI::move(RootMoves[0].pv[1]);
#ifdef ATOMIC
  }
#endif

  std::cout << sync_endl;
}


namespace {

  // id_loop() is the main iterative deepening loop. It calls search() repeatedly
  // with increasing depth until the allocated thinking time has been consumed,
  // user stops the search, or the maximum search depth is reached.

  void id_loop(Position& pos) {

    Stack stack[MAX_PLY+4], *ss = stack+2; // To allow referencing (ss-2) and (ss+2)
    Depth depth;
    Value bestValue, alpha, beta, delta;

    Move easyMove = EasyMove.get(pos.key());
    EasyMove.clear();

    std::memset(stack, 0, 5 * sizeof(Stack));

    depth = DEPTH_ZERO;
    BestMoveChanges = 0;
    bestValue = delta = alpha = -VALUE_INFINITE;
    beta = VALUE_INFINITE;

    TT.new_search();

    size_t multiPV = Options["MultiPV"];
    Skill skill(Options["Skill Level"]);

    // When playing with strength handicap enable MultiPV search that we will
    // use behind the scenes to retrieve a set of possible moves.
    if (skill.enabled())
        multiPV = std::max(multiPV, (size_t)4);

    multiPV = std::min(multiPV, RootMoves.size());

    // Iterative deepening loop until requested to stop or target depth reached
    while (++depth < DEPTH_MAX && !Signals.stop && (!Limits.depth || depth <= Limits.depth))
    {
        // Age out PV variability metric
        BestMoveChanges *= 0.5;

        // Save the last iteration's scores before first PV line is searched and
        // all the move scores except the (new) PV are set to -VALUE_INFINITE.
        for (RootMove& rm : RootMoves)
            rm.previousScore = rm.score;

        // MultiPV loop. We perform a full root search for each PV line
        for (PVIdx = 0; PVIdx < multiPV && !Signals.stop; ++PVIdx)
        {
            // Reset aspiration window starting size
            if (depth >= 5 * ONE_PLY)
            {
                delta = Value(16);
                alpha = std::max(RootMoves[PVIdx].previousScore - delta,-VALUE_INFINITE);
                beta  = std::min(RootMoves[PVIdx].previousScore + delta, VALUE_INFINITE);
            }

            // Start with a small aspiration window and, in the case of a fail
            // high/low, re-search with a bigger window until we're not failing
            // high/low anymore.
            while (true)
            {
                bestValue = search<Root, false>(pos, ss, alpha, beta, depth, false);

                // Bring the best move to the front. It is critical that sorting
                // is done with a stable algorithm because all the values but the
                // first and eventually the new best one are set to -VALUE_INFINITE
                // and we want to keep the same order for all the moves except the
                // new PV that goes to the front. Note that in case of MultiPV
                // search the already searched PV lines are preserved.
                std::stable_sort(RootMoves.begin() + PVIdx, RootMoves.end());

                // Write PV back to transposition table in case the relevant
                // entries have been overwritten during the search.
                for (size_t i = 0; i <= PVIdx; ++i)
                    RootMoves[i].insert_pv_in_tt(pos);

                // If search has been stopped break immediately. Sorting and
                // writing PV back to TT is safe because RootMoves is still
                // valid, although it refers to previous iteration.
                if (Signals.stop)
                    break;

                // When failing high/low give some update (without cluttering
                // the UI) before a re-search.
                if (   multiPV == 1
                    && (bestValue <= alpha || bestValue >= beta)
                    && Time.elapsed() > 3000)
                    sync_cout << UCI::pv(pos, depth, alpha, beta) << sync_endl;

                // In case of failing low/high increase aspiration window and
                // re-search, otherwise exit the loop.
                if (bestValue <= alpha)
                {
                    beta = (alpha + beta) / 2;
                    alpha = std::max(bestValue - delta, -VALUE_INFINITE);

                    Signals.failedLowAtRoot = true;
                    Signals.stopOnPonderhit = false;
                }
                else if (bestValue >= beta)
                {
                    alpha = (alpha + beta) / 2;
                    beta = std::min(bestValue + delta, VALUE_INFINITE);
                }
                else
                    break;

                delta += delta / 2;

                assert(alpha >= -VALUE_INFINITE && beta <= VALUE_INFINITE);
            }

            // Sort the PV lines searched so far and update the GUI
            std::stable_sort(RootMoves.begin(), RootMoves.begin() + PVIdx + 1);

            if (Signals.stop)
                sync_cout << "info nodes " << RootPos.nodes_searched()
                          << " time " << Time.elapsed() << sync_endl;

            else if (PVIdx + 1 == multiPV || Time.elapsed() > 3000)
                sync_cout << UCI::pv(pos, depth, alpha, beta) << sync_endl;
        }

        // If skill level is enabled and time is up, pick a sub-optimal best move
        if (skill.enabled() && skill.time_to_pick(depth))
            skill.pick_best(multiPV);

        // Have we found a "mate in x"?
        if (   Limits.mate
            && bestValue >= VALUE_MATE_IN_MAX_PLY
            && VALUE_MATE - bestValue <= 2 * Limits.mate)
            Signals.stop = true;

        // Do we have time for the next iteration? Can we stop searching now?
        if (Limits.use_time_management())
        {
            if (!Signals.stop && !Signals.stopOnPonderhit)
            {
                // Take some extra time if the best move has changed
                if (depth > 4 * ONE_PLY && multiPV == 1)
                    Time.pv_instability(BestMoveChanges);

                // Stop the search if only one legal move is available or all
                // of the available time has been used or we matched an easyMove
                // from the previous search and just did a fast verification.
                if (   RootMoves.size() == 1
                    || Time.elapsed() > Time.available()
                    || (   RootMoves[0].pv[0] == easyMove
                        && BestMoveChanges < 0.03
                        && Time.elapsed() > Time.available() / 10))
                {
                    // If we are allowed to ponder do not stop the search now but
                    // keep pondering until the GUI sends "ponderhit" or "stop".
                    if (Limits.ponder)
                        Signals.stopOnPonderhit = true;
                    else
                        Signals.stop = true;
                }
            }

            if (RootMoves[0].pv.size() >= 3)
                EasyMove.update(pos, RootMoves[0].pv);
            else
                EasyMove.clear();
        }
    }

    // Clear any candidate easy move that wasn't stable for the last search
    // iterations; the second condition prevents consecutive fast moves.
    if (EasyMove.stableCnt < 6 || Time.elapsed() < Time.available())
        EasyMove.clear();

    // If skill level is enabled, swap best PV line with the sub-optimal one
    if (skill.enabled())
        std::swap(RootMoves[0], *std::find(RootMoves.begin(),
                  RootMoves.end(), skill.best_move(multiPV)));
  }


  // search<>() is the main search function for both PV and non-PV nodes and for
  // normal and SplitPoint nodes. When called just after a split point the search
  // is simpler because we have already probed the hash table, done a null move
  // search, and searched the first move before splitting, so we don't have to
  // repeat all this work again. We also don't need to store anything to the hash
  // table here: This is taken care of after we return from the split point.

  template <NodeType NT, bool SpNode>
  Value search(Position& pos, Stack* ss, Value alpha, Value beta, Depth depth, bool cutNode) {

    const bool RootNode = NT == Root;
    const bool PvNode   = NT == PV || NT == Root;

    assert(-VALUE_INFINITE <= alpha && alpha < beta && beta <= VALUE_INFINITE);
    assert(PvNode || (alpha == beta - 1));
    assert(depth > DEPTH_ZERO);

    Move pv[MAX_PLY+1], quietsSearched[64];
    StateInfo st;
    TTEntry* tte;
    SplitPoint* splitPoint;
    Key posKey;
    Move ttMove, move, excludedMove, bestMove;
    Depth extension, newDepth, predictedDepth;
    Value bestValue, value, ttValue, eval, nullValue, futilityValue;
    bool ttHit, inCheck, givesCheck, singularExtensionNode, improving;
    bool captureOrPromotion, doFullDepthSearch;
    int moveCount, quietCount;

    // Step 1. Initialize node
    Thread* thisThread = pos.this_thread();
    inCheck = pos.checkers();
#ifdef THREECHECK
    int checks = pos.is_three_check() ? pos.checks_count() : CHECKS_0;
#endif

    if (SpNode)
    {
        splitPoint = ss->splitPoint;
        bestMove   = splitPoint->bestMove;
        bestValue  = splitPoint->bestValue;
        tte = nullptr;
        ttHit = false;
        ttMove = excludedMove = MOVE_NONE;
        ttValue = VALUE_NONE;

        assert(splitPoint->bestValue > -VALUE_INFINITE && splitPoint->moveCount > 0);

        goto moves_loop;
    }

    moveCount = quietCount =  ss->moveCount = 0;
    bestValue = -VALUE_INFINITE;
    ss->ply = (ss-1)->ply + 1;

    // Used to send selDepth info to GUI
    if (PvNode && thisThread->maxPly < ss->ply)
        thisThread->maxPly = ss->ply;

    if (!RootNode)
    {
#ifdef KOTH
        // Check for an instant win/loss (King of the Hill)
        if (pos.is_koth())
        {
            if (pos.is_koth_win())
                return mate_in(ss->ply + 1);
            if (pos.is_koth_loss())
                return mated_in(ss->ply);
        }
#endif
#ifdef THREECHECK
        // Check for an instant win/loss (Three-Check)
        if (pos.is_three_check())
        {
            if (pos.is_three_check_win())
                return mate_in(ss->ply + 1);
            if (pos.is_three_check_loss())
                return mated_in(ss->ply);
        }
#endif
#ifdef HORDE
        // Check for an instant loss (Horde)
        if (pos.is_horde() && pos.is_horde_loss())
            return mated_in(ss->ply);
#endif
#ifdef ATOMIC
        // Check for an instant loss (Atomic)
        if (pos.is_atomic() && pos.is_atomic_loss())
            return mated_in(ss->ply);
#endif

        // Step 2. Check for aborted search and immediate draw
        if (Signals.stop || pos.is_draw() || ss->ply >= MAX_PLY)
            return ss->ply >= MAX_PLY && !inCheck ? evaluate(pos) : DrawValue[pos.side_to_move()];

        // Step 3. Mate distance pruning. Even if we mate at the next move our score
        // would be at best mate_in(ss->ply+1), but if alpha is already bigger because
        // a shorter mate was found upward in the tree then there is no need to search
        // because we will never beat the current alpha. Same logic but with reversed
        // signs applies also in the opposite condition of being mated instead of giving
        // mate. In this case return a fail-high score.
        alpha = std::max(mated_in(ss->ply), alpha);
        beta = std::min(mate_in(ss->ply+1), beta);
        if (alpha >= beta)
            return alpha;
    }

    assert(0 <= ss->ply && ss->ply < MAX_PLY);

    ss->currentMove = ss->ttMove = (ss+1)->excludedMove = bestMove = MOVE_NONE;
    (ss+1)->skipEarlyPruning = false; (ss+1)->reduction = DEPTH_ZERO;
    (ss+2)->killers[0] = (ss+2)->killers[1] = MOVE_NONE;

    // Step 4. Transposition table lookup
    // We don't want the score of a partial search to overwrite a previous full search
    // TT value, so we use a different position key in case of an excluded move.
    excludedMove = ss->excludedMove;
    posKey = excludedMove ? pos.exclusion_key() : pos.key();
    tte = TT.probe(posKey, ttHit);
    ss->ttMove = ttMove = RootNode ? RootMoves[PVIdx].pv[0] : ttHit ? tte->move() : MOVE_NONE;
    ttValue = ttHit ? value_from_tt(tte->value(), ss->ply) : VALUE_NONE;

    // At non-PV nodes we check for a fail high/low. We don't prune at PV nodes
    if (  !PvNode
        && ttHit
        && tte->depth() >= depth
        && ttValue != VALUE_NONE // Only in case of TT access race
        && (ttValue >= beta ? (tte->bound() & BOUND_LOWER)
                            : (tte->bound() & BOUND_UPPER)))
    {
        ss->currentMove = ttMove; // Can be MOVE_NONE

        // If ttMove is quiet, update killers, history, counter move on TT hit
        if (ttValue >= beta && ttMove && !pos.capture_or_promotion(ttMove))
            update_stats(pos, ss, ttMove, depth, nullptr, 0);

        return ttValue;
    }

    // Step 4a. Tablebase probe
#ifdef KOTH
    if (pos.is_koth()) {} else
#endif
#ifdef THREECHECK
    if (pos.is_three_check()) {} else
#endif
#ifdef HORDE
    if (pos.is_horde()) {} else
#endif
#ifdef ATOMIC
    if (pos.is_atomic()) {} else
#endif
    if (!RootNode && TB::Cardinality)
    {
        int piecesCnt = pos.count<ALL_PIECES>(WHITE) + pos.count<ALL_PIECES>(BLACK);

        if (    piecesCnt <= TB::Cardinality
            && (piecesCnt <  TB::Cardinality || depth >= TB::ProbeDepth)
            &&  pos.rule50_count() == 0)
        {
            int found, v = Tablebases::probe_wdl(pos, &found);

            if (found)
            {
                TB::Hits++;

                int drawScore = TB::UseRule50 ? 1 : 0;

                value =  v < -drawScore ? -VALUE_MATE + MAX_PLY + ss->ply
                       : v >  drawScore ?  VALUE_MATE - MAX_PLY - ss->ply
                                        :  VALUE_DRAW + 2 * v * drawScore;

                tte->save(posKey, value_to_tt(value, ss->ply), BOUND_EXACT,
                          std::min(DEPTH_MAX - ONE_PLY, depth + 6 * ONE_PLY),
                          MOVE_NONE, VALUE_NONE, TT.generation());

                return value;
            }
        }
    }

    // Step 5. Evaluate the position statically
    if (inCheck)
    {
        ss->staticEval = eval = VALUE_NONE;
        goto moves_loop;
    }

    else if (ttHit)
    {
        // Never assume anything on values stored in TT
        if ((ss->staticEval = eval = tte->eval()) == VALUE_NONE)
            eval = ss->staticEval = evaluate(pos);

        // Can ttValue be used as a better position evaluation?
        if (ttValue != VALUE_NONE)
            if (tte->bound() & (ttValue > eval ? BOUND_LOWER : BOUND_UPPER))
                eval = ttValue;
    }
    else
    {
        eval = ss->staticEval =
        (ss-1)->currentMove != MOVE_NULL ? evaluate(pos) : -(ss-1)->staticEval + 2 * Eval::Tempo;

        tte->save(posKey, VALUE_NONE, BOUND_NONE, DEPTH_NONE, MOVE_NONE, ss->staticEval, TT.generation());
    }

    if (ss->skipEarlyPruning)
        goto moves_loop;

    // Step 6. Razoring (skipped when in check)
    if (   !PvNode
        &&  depth < 4 * ONE_PLY
#ifdef THREECHECK
        &&  eval + razor_margin(pos, depth) <= alpha
#else
        &&  eval + razor_margin(depth) <= alpha
<<<<<<< HEAD
#endif
        &&  ttMove == MOVE_NONE
        && !pos.pawn_on_7th(pos.side_to_move()))
=======
        &&  ttMove == MOVE_NONE)
>>>>>>> 613dc66c
    {
        if (   depth <= ONE_PLY
#ifdef THREECHECK
            && eval + razor_margin(pos, 3 * ONE_PLY) <= alpha)
#else
            && eval + razor_margin(3 * ONE_PLY) <= alpha)
#endif
            return qsearch<NonPV, false>(pos, ss, alpha, beta, DEPTH_ZERO);

#ifdef THREECHECK
        Value ralpha = alpha - razor_margin(pos, depth);
#else
        Value ralpha = alpha - razor_margin(depth);
#endif
        Value v = qsearch<NonPV, false>(pos, ss, ralpha, ralpha+1, DEPTH_ZERO);
        if (v <= ralpha)
            return v;
    }

    // Step 7. Futility pruning: child node (skipped when in check)
    if (   !RootNode
        &&  depth < 7 * ONE_PLY
        &&  eval - futility_margin(depth) >= beta
        &&  eval < VALUE_KNOWN_WIN  // Do not return unproven wins
        &&  pos.non_pawn_material(pos.side_to_move()))
        return eval - futility_margin(depth);

    // Step 8. Null move search with verification search (is omitted in PV nodes)
    if (   !PvNode
        &&  depth >= 2 * ONE_PLY
        &&  eval >= beta
        &&  pos.non_pawn_material(pos.side_to_move()))
    {
        ss->currentMove = MOVE_NULL;

        assert(eval - beta >= 0);

        // Null move dynamic reduction based on depth and value
        Depth R = ((823 + 67 * depth) / 256 + std::min((eval - beta) / PawnValueMg, 3)) * ONE_PLY;

        pos.do_null_move(st);
        (ss+1)->skipEarlyPruning = true;
        nullValue = depth-R < ONE_PLY ? -qsearch<NonPV, false>(pos, ss+1, -beta, -beta+1, DEPTH_ZERO)
                                      : - search<NonPV, false>(pos, ss+1, -beta, -beta+1, depth-R, !cutNode);
        (ss+1)->skipEarlyPruning = false;
        pos.undo_null_move();

        if (nullValue >= beta)
        {
            // Do not return unproven mate scores
            if (nullValue >= VALUE_MATE_IN_MAX_PLY)
                nullValue = beta;

            if (depth < 12 * ONE_PLY && abs(beta) < VALUE_KNOWN_WIN)
                return nullValue;

            // Do verification search at high depths
            ss->skipEarlyPruning = true;
            Value v = depth-R < ONE_PLY ? qsearch<NonPV, false>(pos, ss, beta-1, beta, DEPTH_ZERO)
                                        :  search<NonPV, false>(pos, ss, beta-1, beta, depth-R, false);
            ss->skipEarlyPruning = false;

            if (v >= beta)
                return nullValue;
        }
    }

    // Step 9. ProbCut (skipped when in check)
    // If we have a very good capture (i.e. SEE > seeValues[captured_piece_type])
    // and a reduced search returns a value much above beta, we can (almost) safely
    // prune the previous move.
    if (   !PvNode
#ifdef THREECHECK
        &&  depth >= (5 + checks) * ONE_PLY
#else
        &&  depth >= 5 * ONE_PLY
#endif
        &&  abs(beta) < VALUE_MATE_IN_MAX_PLY)
    {
        Value rbeta = std::min(beta + 200, VALUE_INFINITE);
        Depth rdepth = depth - 4 * ONE_PLY;

        assert(rdepth >= ONE_PLY);
        assert((ss-1)->currentMove != MOVE_NONE);
        assert((ss-1)->currentMove != MOVE_NULL);

        MovePicker mp(pos, ttMove, History, CounterMovesHistory, PieceValue[MG][pos.captured_piece_type()]);
        CheckInfo ci(pos);

        while ((move = mp.next_move<false>()) != MOVE_NONE)
            if (pos.legal(move, ci.pinned))
            {
                ss->currentMove = move;
                pos.do_move(move, st, pos.gives_check(move, ci));
                value = -search<NonPV, false>(pos, ss+1, -rbeta, -rbeta+1, rdepth, !cutNode);
                pos.undo_move(move);
                if (value >= rbeta)
                    return value;
            }
    }

    // Step 10. Internal iterative deepening (skipped when in check)
#ifdef THREECHECK
    if (    depth >= (PvNode ? 5 * ONE_PLY : 8 * ONE_PLY) - checks
#else
    if (    depth >= (PvNode ? 5 * ONE_PLY : 8 * ONE_PLY)
#endif
        && !ttMove
        && (PvNode || ss->staticEval + 256 >= beta))
    {
        Depth d = depth - 2 * ONE_PLY - (PvNode ? DEPTH_ZERO : depth / 4);
        ss->skipEarlyPruning = true;
        search<PvNode ? PV : NonPV, false>(pos, ss, alpha, beta, d, true);
        ss->skipEarlyPruning = false;

        tte = TT.probe(posKey, ttHit);
        ttMove = ttHit ? tte->move() : MOVE_NONE;
    }

moves_loop: // When in check and at SpNode search starts from here

    Square prevMoveSq = to_sq((ss-1)->currentMove);
    Move countermove = Countermoves[pos.piece_on(prevMoveSq)][prevMoveSq];

    MovePicker mp(pos, ttMove, depth, History, CounterMovesHistory, countermove, ss);
    CheckInfo ci(pos);
    value = bestValue; // Workaround a bogus 'uninitialized' warning under gcc
    improving =   ss->staticEval >= (ss-2)->staticEval
               || ss->staticEval == VALUE_NONE
               ||(ss-2)->staticEval == VALUE_NONE;

    singularExtensionNode =   !RootNode
                           && !SpNode
#ifdef THREECHECK
                           &&  depth >= 8 * ONE_PLY - checks
#else
                           &&  depth >= 8 * ONE_PLY
#endif
                           &&  ttMove != MOVE_NONE
                       /*  &&  ttValue != VALUE_NONE Already implicit in the next condition */
                           &&  abs(ttValue) < VALUE_KNOWN_WIN
                           && !excludedMove // Recursive singular search is not allowed
                           && (tte->bound() & BOUND_LOWER)
                           &&  tte->depth() >= depth - 3 * ONE_PLY;

    // Step 11. Loop through moves
    // Loop through all pseudo-legal moves until no moves remain or a beta cutoff occurs
    while ((move = mp.next_move<SpNode>()) != MOVE_NONE)
    {
      assert(is_ok(move));

      if (move == excludedMove)
          continue;

      // At root obey the "searchmoves" option and skip moves not listed in Root
      // Move List. As a consequence any illegal move is also skipped. In MultiPV
      // mode we also skip PV moves which have been already searched.
      if (RootNode && !std::count(RootMoves.begin() + PVIdx, RootMoves.end(), move))
          continue;

      if (SpNode)
      {
          // Shared counter cannot be decremented later if the move turns out to be illegal
          if (!pos.legal(move, ci.pinned))
              continue;

          ss->moveCount = moveCount = ++splitPoint->moveCount;
          splitPoint->spinlock.release();
      }
      else
          ss->moveCount = ++moveCount;

      if (RootNode)
      {
          Signals.firstRootMove = (moveCount == 1);

          if (thisThread == Threads.main() && Time.elapsed() > 3000)
              sync_cout << "info depth " << depth / ONE_PLY
                        << " currmove " << UCI::move(move)
                        << " currmovenumber " << moveCount + PVIdx << sync_endl;
      }

      if (PvNode)
          (ss+1)->pv = nullptr;

      extension = DEPTH_ZERO;
      captureOrPromotion = pos.capture_or_promotion(move);

      givesCheck =  type_of(move) == NORMAL && !ci.dcCandidates
#ifdef ATOMIC
                  && !pos.is_atomic()
#endif
                  ? ci.checkSquares[type_of(pos.piece_on(from_sq(move)))] & to_sq(move)
                  : pos.gives_check(move, ci);

      // Step 12. Extend checks
      if (givesCheck && pos.see_sign(move) >= VALUE_ZERO)
          extension = ONE_PLY;

      // Singular extension search. If all moves but one fail low on a search of
      // (alpha-s, beta-s), and just one fails high on (alpha, beta), then that move
      // is singular and should be extended. To verify this we do a reduced search
      // on all the other moves but the ttMove and if the result is lower than
      // ttValue minus a margin then we extend the ttMove.
      if (    singularExtensionNode
          &&  move == ttMove
          && !extension
          &&  pos.legal(move, ci.pinned))
      {
          Value rBeta = ttValue - 2 * depth / ONE_PLY;
          ss->excludedMove = move;
          ss->skipEarlyPruning = true;
          value = search<NonPV, false>(pos, ss, rBeta - 1, rBeta, depth / 2, cutNode);
          ss->skipEarlyPruning = false;
          ss->excludedMove = MOVE_NONE;

          if (value < rBeta)
              extension = ONE_PLY;
      }

      // Update the current move (this must be done after singular extension search)
      newDepth = depth - ONE_PLY + extension;

      // Step 13. Pruning at shallow depth
      if (   !RootNode
          && !captureOrPromotion
          && !inCheck
          && !givesCheck
          && !pos.advanced_pawn_push(move)
          &&  bestValue > VALUE_MATED_IN_MAX_PLY)
      {
          // Move count based pruning
#ifdef THREECHECK
          if (   depth < (16 - checks) * ONE_PLY
#else
          if (   depth < 16 * ONE_PLY
#endif
              && moveCount >= FutilityMoveCounts[improving][depth])
          {
              if (SpNode)
                  splitPoint->spinlock.acquire();

              continue;
          }

          predictedDepth = newDepth - reduction<PvNode>(improving, depth, moveCount);

          // Futility pruning: parent node
#ifdef THREECHECK
          if (predictedDepth < (7 - checks) * ONE_PLY)
#else
          if (predictedDepth < 7 * ONE_PLY)
#endif
          {
              futilityValue = ss->staticEval + futility_margin(predictedDepth) + 256;

              if (futilityValue <= alpha)
              {
                  bestValue = std::max(bestValue, futilityValue);

                  if (SpNode)
                  {
                      splitPoint->spinlock.acquire();
                      if (bestValue > splitPoint->bestValue)
                          splitPoint->bestValue = bestValue;
                  }
                  continue;
              }
          }

          // Prune moves with negative SEE at low depths
          if (predictedDepth < 4 * ONE_PLY && pos.see_sign(move) < VALUE_ZERO)
          {
              if (SpNode)
                  splitPoint->spinlock.acquire();

              continue;
          }
      }

      // Speculative prefetch as early as possible
      prefetch(TT.first_entry(pos.key_after(move)));

      // Check for legality just before making the move
      if (!RootNode && !SpNode && !pos.legal(move, ci.pinned))
      {
          ss->moveCount = --moveCount;
          continue;
      }

      ss->currentMove = move;

      // Step 14. Make the move
      pos.do_move(move, st, givesCheck);

      // Step 15. Reduced depth search (LMR). If the move fails high it will be
      // re-searched at full depth.
#ifdef THREECHECK
      if (    depth >= (3 + checks) * ONE_PLY
#else
      if (    depth >= 3 * ONE_PLY
#endif
          &&  moveCount > 1
          && !captureOrPromotion
          &&  move != ss->killers[0]
          &&  move != ss->killers[1])
      {
          ss->reduction = reduction<PvNode>(improving, depth, moveCount);

          if (   (!PvNode && cutNode)
              || (   History[pos.piece_on(to_sq(move))][to_sq(move)] < VALUE_ZERO
                  && CounterMovesHistory[pos.piece_on(prevMoveSq)][prevMoveSq]
                                        [pos.piece_on(to_sq(move))][to_sq(move)] <= VALUE_ZERO))
              ss->reduction += ONE_PLY;

          if (   History[pos.piece_on(to_sq(move))][to_sq(move)] > VALUE_ZERO
              && CounterMovesHistory[pos.piece_on(prevMoveSq)][prevMoveSq]
                                    [pos.piece_on(to_sq(move))][to_sq(move)] > VALUE_ZERO)
              ss->reduction = std::max(DEPTH_ZERO, ss->reduction - ONE_PLY);

          // Decrease reduction for moves that escape a capture
          if (   ss->reduction
              && type_of(move) == NORMAL
              && type_of(pos.piece_on(to_sq(move))) != PAWN
              && pos.see(make_move(to_sq(move), from_sq(move))) < VALUE_ZERO)
              ss->reduction = std::max(DEPTH_ZERO, ss->reduction - ONE_PLY);

          Depth d = std::max(newDepth - ss->reduction, ONE_PLY);
          if (SpNode)
              alpha = splitPoint->alpha;

          value = -search<NonPV, false>(pos, ss+1, -(alpha+1), -alpha, d, true);

          doFullDepthSearch = (value > alpha && ss->reduction != DEPTH_ZERO);
          ss->reduction = DEPTH_ZERO;
      }
      else
          doFullDepthSearch = !PvNode || moveCount > 1;

      // Step 16. Full depth search, when LMR is skipped or fails high
      if (doFullDepthSearch)
      {
          if (SpNode)
              alpha = splitPoint->alpha;

          value = newDepth <   ONE_PLY ?
                            givesCheck ? -qsearch<NonPV,  true>(pos, ss+1, -(alpha+1), -alpha, DEPTH_ZERO)
                                       : -qsearch<NonPV, false>(pos, ss+1, -(alpha+1), -alpha, DEPTH_ZERO)
                                       : - search<NonPV, false>(pos, ss+1, -(alpha+1), -alpha, newDepth, !cutNode);
      }

      // For PV nodes only, do a full PV search on the first move or after a fail
      // high (in the latter case search only if value < beta), otherwise let the
      // parent node fail low with value <= alpha and to try another move.
      if (PvNode && (moveCount == 1 || (value > alpha && (RootNode || value < beta))))
      {
          (ss+1)->pv = pv;
          (ss+1)->pv[0] = MOVE_NONE;

          value = newDepth <   ONE_PLY ?
                            givesCheck ? -qsearch<PV,  true>(pos, ss+1, -beta, -alpha, DEPTH_ZERO)
                                       : -qsearch<PV, false>(pos, ss+1, -beta, -alpha, DEPTH_ZERO)
                                       : - search<PV, false>(pos, ss+1, -beta, -alpha, newDepth, false);
      }

      // Step 17. Undo move
      pos.undo_move(move);

      assert(value > -VALUE_INFINITE && value < VALUE_INFINITE);

      // Step 18. Check for new best move
      if (SpNode)
      {
          splitPoint->spinlock.acquire();
          bestValue = splitPoint->bestValue;
          alpha = splitPoint->alpha;
      }

      // Finished searching the move. If a stop or a cutoff occurred, the return
      // value of the search cannot be trusted, and we return immediately without
      // updating best move, PV and TT.
      if (Signals.stop || thisThread->cutoff_occurred())
          return VALUE_ZERO;

      if (RootNode)
      {
          RootMove& rm = *std::find(RootMoves.begin(), RootMoves.end(), move);

          // PV move or new best move ?
          if (moveCount == 1 || value > alpha)
          {
              rm.score = value;
              rm.pv.resize(1);

              assert((ss+1)->pv);

              for (Move* m = (ss+1)->pv; *m != MOVE_NONE; ++m)
                  rm.pv.push_back(*m);

              // We record how often the best move has been changed in each
              // iteration. This information is used for time management: When
              // the best move changes frequently, we allocate some more time.
              if (moveCount > 1)
                  ++BestMoveChanges;
          }
          else
              // All other moves but the PV are set to the lowest value: this is
              // not a problem when sorting because the sort is stable and the
              // move position in the list is preserved - just the PV is pushed up.
              rm.score = -VALUE_INFINITE;
      }

      if (value > bestValue)
      {
          bestValue = SpNode ? splitPoint->bestValue = value : value;

          if (value > alpha)
          {
              // If there is an easy move for this position, clear it if unstable
              if (    PvNode
                  &&  EasyMove.get(pos.key())
                  && (move != EasyMove.get(pos.key()) || moveCount > 1))
                  EasyMove.clear();

              bestMove = SpNode ? splitPoint->bestMove = move : move;

              if (PvNode && !RootNode) // Update pv even in fail-high case
                  update_pv(SpNode ? splitPoint->ss->pv : ss->pv, move, (ss+1)->pv);

              if (PvNode && value < beta) // Update alpha! Always alpha < beta
                  alpha = SpNode ? splitPoint->alpha = value : value;
              else
              {
                  assert(value >= beta); // Fail high

                  if (SpNode)
                      splitPoint->cutoff = true;

                  break;
              }
          }
      }

      if (!SpNode && !captureOrPromotion && move != bestMove && quietCount < 64)
          quietsSearched[quietCount++] = move;

      // Step 19. Check for splitting the search
      if (   !SpNode
          &&  Threads.size() >= 2
          &&  depth >= Threads.minimumSplitDepth
          &&  (   !thisThread->activeSplitPoint
               || !thisThread->activeSplitPoint->allSlavesSearching
               || (   Threads.size() > MAX_SLAVES_PER_SPLITPOINT
                   && thisThread->activeSplitPoint->slavesMask.count() == MAX_SLAVES_PER_SPLITPOINT))
          &&  thisThread->splitPointsSize < MAX_SPLITPOINTS_PER_THREAD)
      {
          assert(bestValue > -VALUE_INFINITE && bestValue < beta);

          thisThread->split(pos, ss, alpha, beta, &bestValue, &bestMove,
                            depth, moveCount, &mp, NT, cutNode);

          if (Signals.stop || thisThread->cutoff_occurred())
              return VALUE_ZERO;

          if (bestValue >= beta)
              break;
      }
    }

    if (SpNode)
        return bestValue;

    // Following condition would detect a stop or a cutoff set only after move
    // loop has been completed. But in this case bestValue is valid because we
    // have fully searched our subtree, and we can anyhow save the result in TT.
    /*
       if (Signals.stop || thisThread->cutoff_occurred())
        return VALUE_DRAW;
    */

    // Step 20. Check for mate and stalemate
    // All legal moves have been searched and if there are no legal moves, it
    // must be mate or stalemate. If we are in a singular extension search then
    // return a fail low score.
    if (!moveCount)
    {
#ifdef HORDE
        if (RootPos.is_horde() && RootPos.is_horde_loss())
            bestValue = excludedMove ? alpha : mated_in(ss->ply);
        else
#endif
        bestValue = excludedMove ? alpha
                   :     inCheck ? mated_in(ss->ply) : DrawValue[pos.side_to_move()];
    }

    // Quiet best move: update killers, history and countermoves
    else if (bestMove && !pos.capture_or_promotion(bestMove))
        update_stats(pos, ss, bestMove, depth, quietsSearched, quietCount);

    tte->save(posKey, value_to_tt(bestValue, ss->ply),
              bestValue >= beta ? BOUND_LOWER :
              PvNode && bestMove ? BOUND_EXACT : BOUND_UPPER,
              depth, bestMove, ss->staticEval, TT.generation());

    assert(bestValue > -VALUE_INFINITE && bestValue < VALUE_INFINITE);

    return bestValue;
  }


  // qsearch() is the quiescence search function, which is called by the main
  // search function when the remaining depth is zero (or, to be more precise,
  // less than ONE_PLY).

  template <NodeType NT, bool InCheck>
  Value qsearch(Position& pos, Stack* ss, Value alpha, Value beta, Depth depth) {

    const bool PvNode = NT == PV;

    assert(NT == PV || NT == NonPV);
#ifdef ATOMIC
    assert((pos.is_atomic() && pos.is_atomic_loss()) || InCheck == !!pos.checkers());
#else
    assert(InCheck == !!pos.checkers());
#endif
    assert(alpha >= -VALUE_INFINITE && alpha < beta && beta <= VALUE_INFINITE);
    assert(PvNode || (alpha == beta - 1));
    assert(depth <= DEPTH_ZERO);

    Move pv[MAX_PLY+1];
    StateInfo st;
    TTEntry* tte;
    Key posKey;
    Move ttMove, move, bestMove;
    Value bestValue, value, ttValue, futilityValue, futilityBase, oldAlpha;
    bool ttHit, givesCheck, evasionPrunable;
    Depth ttDepth;

    if (PvNode)
    {
        oldAlpha = alpha; // To flag BOUND_EXACT when eval above alpha and no available moves
        (ss+1)->pv = pv;
        ss->pv[0] = MOVE_NONE;
    }

    ss->currentMove = bestMove = MOVE_NONE;
    ss->ply = (ss-1)->ply + 1;

#ifdef KOTH
    // Check for an instant win or loss (King of the Hill)
    if (pos.is_koth())
    {
        if (pos.is_koth_win())
            return mate_in(ss->ply+1);
        if (pos.is_koth_loss())
            return mated_in(ss->ply);
    }
#endif
#ifdef THREECHECK
    // Check for an instant win (Three-Check)
    if (pos.is_three_check())
    {
        if (pos.is_three_check_win())
            return mate_in(ss->ply + 1);
        if (pos.is_three_check_loss())
            return mated_in(ss->ply);
    }
#endif
#ifdef HORDE
    // Check for an instant win (Horde)
    if (pos.is_horde())
    {
        if (pos.is_horde_loss())
            return mated_in(ss->ply);
    }
#endif
#ifdef ATOMIC
    // Check for an instant win (Atomic)
    if (pos.is_atomic())
    {
        if (pos.is_atomic_win())
            return mate_in(ss->ply + 1);
        if (pos.is_atomic_loss())
            return mated_in(ss->ply);
    }
#endif

    // Check for an instant draw or if the maximum ply has been reached
    if (pos.is_draw() || ss->ply >= MAX_PLY)
        return ss->ply >= MAX_PLY && !InCheck ? evaluate(pos) : DrawValue[pos.side_to_move()];

    assert(0 <= ss->ply && ss->ply < MAX_PLY);

    // Decide whether or not to include checks: this fixes also the type of
    // TT entry depth that we are going to use. Note that in qsearch we use
    // only two types of depth in TT: DEPTH_QS_CHECKS or DEPTH_QS_NO_CHECKS.
    ttDepth = InCheck || depth >= DEPTH_QS_CHECKS ? DEPTH_QS_CHECKS
                                                  : DEPTH_QS_NO_CHECKS;

    // Transposition table lookup
    posKey = pos.key();
    tte = TT.probe(posKey, ttHit);
    ttMove = ttHit ? tte->move() : MOVE_NONE;
    ttValue = ttHit ? value_from_tt(tte->value(), ss->ply) : VALUE_NONE;

    if (  !PvNode
        && ttHit
        && tte->depth() >= ttDepth
        && ttValue != VALUE_NONE // Only in case of TT access race
        && (ttValue >= beta ? (tte->bound() &  BOUND_LOWER)
                            : (tte->bound() &  BOUND_UPPER)))
    {
        ss->currentMove = ttMove; // Can be MOVE_NONE
        return ttValue;
    }

    // Evaluate the position statically
    if (InCheck)
    {
        ss->staticEval = VALUE_NONE;
        bestValue = futilityBase = -VALUE_INFINITE;
    }
    else
    {
        if (ttHit)
        {
            // Never assume anything on values stored in TT
            if ((ss->staticEval = bestValue = tte->eval()) == VALUE_NONE)
                ss->staticEval = bestValue = evaluate(pos);

            // Can ttValue be used as a better position evaluation?
            if (ttValue != VALUE_NONE)
                if (tte->bound() & (ttValue > bestValue ? BOUND_LOWER : BOUND_UPPER))
                    bestValue = ttValue;
        }
        else
            ss->staticEval = bestValue =
            (ss-1)->currentMove != MOVE_NULL ? evaluate(pos) : -(ss-1)->staticEval + 2 * Eval::Tempo;

        // Stand pat. Return immediately if static value is at least beta
        if (bestValue >= beta)
        {
            if (!ttHit)
                tte->save(pos.key(), value_to_tt(bestValue, ss->ply), BOUND_LOWER,
                          DEPTH_NONE, MOVE_NONE, ss->staticEval, TT.generation());

            return bestValue;
        }

        if (PvNode && bestValue > alpha)
            alpha = bestValue;

        futilityBase = bestValue + 128;
    }

    // Initialize a MovePicker object for the current position, and prepare
    // to search the moves. Because the depth is <= 0 here, only captures,
    // queen promotions and checks (only if depth >= DEPTH_QS_CHECKS) will
    // be generated.
    MovePicker mp(pos, ttMove, depth, History, CounterMovesHistory, to_sq((ss-1)->currentMove));
    CheckInfo ci(pos);

    // Loop through the moves until no moves remain or a beta cutoff occurs
    while ((move = mp.next_move<false>()) != MOVE_NONE)
    {
      assert(is_ok(move));

      givesCheck =  type_of(move) == NORMAL && !ci.dcCandidates
#ifdef ATOMIC
                  && !pos.is_atomic()
#endif
                  ? ci.checkSquares[type_of(pos.piece_on(from_sq(move)))] & to_sq(move)
                  : pos.gives_check(move, ci);

      // Futility pruning
      if (   !InCheck
          && !givesCheck
          &&  futilityBase > -VALUE_KNOWN_WIN
          && !pos.advanced_pawn_push(move))
      {
          assert(type_of(move) != ENPASSANT); // Due to !pos.advanced_pawn_push

          futilityValue = futilityBase + PieceValue[EG][pos.piece_on(to_sq(move))];

          if (futilityValue <= alpha)
          {
              bestValue = std::max(bestValue, futilityValue);
              continue;
          }

          if (futilityBase <= alpha && pos.see(move) <= VALUE_ZERO)
          {
              bestValue = std::max(bestValue, futilityBase);
              continue;
          }
      }

      // Detect non-capture evasions that are candidates to be pruned
      evasionPrunable =    InCheck
                       &&  bestValue > VALUE_MATED_IN_MAX_PLY
                       && !pos.capture(move);

      // Don't search moves with negative SEE values
      if (  (!InCheck || evasionPrunable)
          &&  type_of(move) != PROMOTION
          &&  pos.see_sign(move) < VALUE_ZERO)
          continue;

      // Speculative prefetch as early as possible
      prefetch(TT.first_entry(pos.key_after(move)));

      // Check for legality just before making the move
      if (!pos.legal(move, ci.pinned))
          continue;

      ss->currentMove = move;

      // Make and search the move
      pos.do_move(move, st, givesCheck);
      value = givesCheck ? -qsearch<NT,  true>(pos, ss+1, -beta, -alpha, depth - ONE_PLY)
                         : -qsearch<NT, false>(pos, ss+1, -beta, -alpha, depth - ONE_PLY);
      pos.undo_move(move);

      assert(value > -VALUE_INFINITE);
      assert(value < VALUE_INFINITE);
      assert(value > -VALUE_INFINITE && value < VALUE_INFINITE);

      // Check for new best move
      if (value > bestValue)
      {
          bestValue = value;

          if (value > alpha)
          {
              if (PvNode) // Update pv even in fail-high case
                  update_pv(ss->pv, move, (ss+1)->pv);

              if (PvNode && value < beta) // Update alpha here! Always alpha < beta
              {
                  alpha = value;
                  bestMove = move;
              }
              else // Fail high
              {
                  tte->save(posKey, value_to_tt(value, ss->ply), BOUND_LOWER,
                            ttDepth, move, ss->staticEval, TT.generation());

                  return value;
              }
          }
       }
    }

    // All legal moves have been searched. A special case: If we're in check
    // and no legal moves were found, it is checkmate.
    if (InCheck && bestValue == -VALUE_INFINITE)
        return mated_in(ss->ply); // Plies to mate from the root

    tte->save(posKey, value_to_tt(bestValue, ss->ply),
              PvNode && bestValue > oldAlpha ? BOUND_EXACT : BOUND_UPPER,
              ttDepth, bestMove, ss->staticEval, TT.generation());

    assert(bestValue > -VALUE_INFINITE && bestValue < VALUE_INFINITE);

    return bestValue;
  }


  // value_to_tt() adjusts a mate score from "plies to mate from the root" to
  // "plies to mate from the current position". Non-mate scores are unchanged.
  // The function is called before storing a value in the transposition table.

  Value value_to_tt(Value v, int ply) {

    assert(v != VALUE_NONE);

    return  v >= VALUE_MATE_IN_MAX_PLY  ? v + ply
          : v <= VALUE_MATED_IN_MAX_PLY ? v - ply : v;
  }


  // value_from_tt() is the inverse of value_to_tt(): It adjusts a mate score
  // from the transposition table (which refers to the plies to mate/be mated
  // from current position) to "plies to mate/be mated from the root".

  Value value_from_tt(Value v, int ply) {

    return  v == VALUE_NONE             ? VALUE_NONE
          : v >= VALUE_MATE_IN_MAX_PLY  ? v - ply
          : v <= VALUE_MATED_IN_MAX_PLY ? v + ply : v;
  }


  // update_pv() adds current move and appends child pv[]

  void update_pv(Move* pv, Move move, Move* childPv) {

    for (*pv++ = move; childPv && *childPv != MOVE_NONE; )
        *pv++ = *childPv++;
    *pv = MOVE_NONE;
  }


  // update_stats() updates killers, history, countermove history and
  // countermoves stats for a quiet best move.

  void update_stats(const Position& pos, Stack* ss, Move move,
                    Depth depth, Move* quiets, int quietsCnt) {

    if (ss->killers[0] != move)
    {
        ss->killers[1] = ss->killers[0];
        ss->killers[0] = move;
    }

    Value bonus = Value((depth / ONE_PLY) * (depth / ONE_PLY));

    Square prevSq = to_sq((ss-1)->currentMove);
    HistoryStats& cmh = CounterMovesHistory[pos.piece_on(prevSq)][prevSq];

    History.update(pos.moved_piece(move), to_sq(move), bonus);

    if (is_ok((ss-1)->currentMove))
    {
        Countermoves.update(pos.piece_on(prevSq), prevSq, move);
        cmh.update(pos.moved_piece(move), to_sq(move), bonus);
    }

    // Decrease all the other played quiet moves
    for (int i = 0; i < quietsCnt; ++i)
    {
        History.update(pos.moved_piece(quiets[i]), to_sq(quiets[i]), -bonus);

        if (is_ok((ss-1)->currentMove))
            cmh.update(pos.moved_piece(quiets[i]), to_sq(quiets[i]), -bonus);
    }

    // Extra penalty for PV move in previous ply when it gets refuted
    if (is_ok((ss-2)->currentMove) && (ss-1)->moveCount == 1 && !pos.captured_piece_type())
    {
        Square prevPrevSq = to_sq((ss-2)->currentMove);
        HistoryStats& ttMoveCmh = CounterMovesHistory[pos.piece_on(prevPrevSq)][prevPrevSq];
        ttMoveCmh.update(pos.piece_on(prevSq), prevSq, -bonus - 2 * depth / ONE_PLY - 1);
    }
  }


  // When playing with strength handicap, choose best move among a set of RootMoves
  // using a statistical rule dependent on 'level'. Idea by Heinz van Saanen.

  Move Skill::pick_best(size_t multiPV) {

    // PRNG sequence should be non-deterministic, so we seed it with the time at init
    static PRNG rng(now());

    // RootMoves are already sorted by score in descending order
    int variance = std::min(RootMoves[0].score - RootMoves[multiPV - 1].score, PawnValueMg);
    int weakness = 130 - (5 * level / 2);
    int maxScore = -VALUE_INFINITE;

    // Choose best move. For each move score we add two terms both dependent on
    // weakness. One deterministic and bigger for weaker levels, and one random,
    // then we choose the move with the resulting highest score.
    for (size_t i = 0; i < multiPV; ++i)
    {
        // This is our magic formula
        int push = (  weakness * int(RootMoves[0].score - RootMoves[i].score)
                    + variance * (rng.rand<unsigned>() % weakness)) / 128;

        if (RootMoves[i].score + push > maxScore)
        {
            maxScore = RootMoves[i].score + push;
            best = RootMoves[i].pv[0];
        }
    }
    return best;
  }

} // namespace


/// UCI::pv() formats PV information according to the UCI protocol. UCI requires
/// that all (if any) unsearched PV lines are sent using a previous search score.

string UCI::pv(const Position& pos, Depth depth, Value alpha, Value beta) {

  std::stringstream ss;
  int elapsed = Time.elapsed() + 1;
  size_t multiPV = std::min((size_t)Options["MultiPV"], RootMoves.size());
  int selDepth = 0;

  for (Thread* th : Threads)
      if (th->maxPly > selDepth)
          selDepth = th->maxPly;

  for (size_t i = 0; i < multiPV; ++i)
  {
      bool updated = (i <= PVIdx);

      if (depth == ONE_PLY && !updated)
          continue;

      Depth d = updated ? depth : depth - ONE_PLY;
      Value v = updated ? RootMoves[i].score : RootMoves[i].previousScore;

      bool tb = TB::RootInTB && abs(v) < VALUE_MATE - MAX_PLY;
      v = tb ? TB::Score : v;

      if (ss.rdbuf()->in_avail()) // Not at first line
          ss << "\n";

      ss << "info"
         << " depth "    << d / ONE_PLY
         << " seldepth " << selDepth
         << " multipv "  << i + 1
         << " score "    << UCI::value(v);

      if (!tb && i == PVIdx)
          ss << (v >= beta ? " lowerbound" : v <= alpha ? " upperbound" : "");

      ss << " nodes "    << pos.nodes_searched()
         << " nps "      << pos.nodes_searched() * 1000 / elapsed;

      if (elapsed > 1000) // Earlier makes little sense
          ss << " hashfull " << TT.hashfull();

      ss << " tbhits "   << TB::Hits
         << " time "     << elapsed
         << " pv";

      for (Move m : RootMoves[i].pv)
          ss << " " << UCI::move(m);
  }

  return ss.str();
}


/// RootMove::insert_pv_in_tt() is called at the end of a search iteration, and
/// inserts the PV back into the TT. This makes sure the old PV moves are searched
/// first, even if the old TT entries have been overwritten.

void RootMove::insert_pv_in_tt(Position& pos) {

  StateInfo state[MAX_PLY], *st = state;
  bool ttHit;

  for (Move m : pv)
  {
      assert(MoveList<LEGAL>(pos).contains(m));

      TTEntry* tte = TT.probe(pos.key(), ttHit);

      if (!ttHit || tte->move() != m) // Don't overwrite correct entries
          tte->save(pos.key(), VALUE_NONE, BOUND_NONE, DEPTH_NONE, m, VALUE_NONE, TT.generation());

      pos.do_move(m, *st++, pos.gives_check(m, CheckInfo(pos)));
  }

  for (size_t i = pv.size(); i > 0; )
      pos.undo_move(pv[--i]);
}


/// RootMove::extract_ponder_from_tt() is called in case we have no ponder move before
/// exiting the search, for instance in case we stop the search during a fail high at
/// root. We try hard to have a ponder move to return to the GUI, otherwise in case of
/// 'ponder on' we have nothing to think on.

bool RootMove::extract_ponder_from_tt(Position& pos)
{
    StateInfo st;
    bool ttHit;

    assert(pv.size() == 1);

    pos.do_move(pv[0], st, pos.gives_check(pv[0], CheckInfo(pos)));
    TTEntry* tte = TT.probe(pos.key(), ttHit);
    pos.undo_move(pv[0]);

    if (ttHit)
    {
        Move m = tte->move(); // Local copy to be SMP safe
        if (MoveList<LEGAL>(pos).contains(m))
           return pv.push_back(m), true;
    }

    return false;
}


/// Thread::idle_loop() is where the thread is parked when it has no work to do

void Thread::idle_loop() {

  // Pointer 'this_sp' is not null only if we are called from split(), and not
  // at the thread creation. This means we are the split point's master.
  SplitPoint* this_sp = activeSplitPoint;

  assert(!this_sp || (this_sp->master == this && searching));

  while (!exit && !(this_sp && this_sp->slavesMask.none()))
  {
      // If this thread has been assigned work, launch a search
      while (searching)
      {
          spinlock.acquire();

          assert(activeSplitPoint);
          SplitPoint* sp = activeSplitPoint;

          spinlock.release();

          Stack stack[MAX_PLY+4], *ss = stack+2; // To allow referencing (ss-2) and (ss+2)
          Position pos(*sp->pos, this);

          std::memcpy(ss-2, sp->ss-2, 5 * sizeof(Stack));
          ss->splitPoint = sp;

          sp->spinlock.acquire();

          assert(activePosition == nullptr);

          activePosition = &pos;

          if (sp->nodeType == NonPV)
              search<NonPV, true>(pos, ss, sp->alpha, sp->beta, sp->depth, sp->cutNode);

          else if (sp->nodeType == PV)
              search<PV, true>(pos, ss, sp->alpha, sp->beta, sp->depth, sp->cutNode);

          else if (sp->nodeType == Root)
              search<Root, true>(pos, ss, sp->alpha, sp->beta, sp->depth, sp->cutNode);

          else
              assert(false);

          spinlock.acquire();
          assert(searching);

          searching = false;
          activePosition = nullptr;
          sp->slavesMask.reset(idx);
          sp->allSlavesSearching = false;
          sp->nodes += pos.nodes_searched();

          // After releasing the lock we can't access any SplitPoint related data
          // in a safe way because it could have been released under our feet by
          // the sp master.
          spinlock.release();
          sp->spinlock.release();

          // Try to late join to another split point if none of its slaves has
          // already finished.
          SplitPoint* bestSp = NULL;
          int minLevel = INT_MAX;

          for (Thread* th : Threads)
          {
              const size_t size = th->splitPointsSize; // Local copy
              sp = size ? &th->splitPoints[size - 1] : nullptr;

              if (   sp
                  && sp->allSlavesSearching
                  && sp->slavesMask.count() < MAX_SLAVES_PER_SPLITPOINT
                  && can_join(sp))
              {
                  assert(this != th);
                  assert(!(this_sp && this_sp->slavesMask.none()));
                  assert(Threads.size() > 2);

                  // Prefer to join to SP with few parents to reduce the probability
                  // that a cut-off occurs above us, and hence we waste our work.
                  int level = 0;
                  for (SplitPoint* p = th->activeSplitPoint; p; p = p->parentSplitPoint)
                      level++;

                  if (level < minLevel)
                  {
                      bestSp = sp;
                      minLevel = level;
                  }
              }
          }

          if (bestSp)
          {
              sp = bestSp;

              // Recheck the conditions under lock protection
              sp->spinlock.acquire();

              if (   sp->allSlavesSearching
                  && sp->slavesMask.count() < MAX_SLAVES_PER_SPLITPOINT)
              {
                  spinlock.acquire();

                  if (can_join(sp))
                  {
                      sp->slavesMask.set(idx);
                      activeSplitPoint = sp;
                      searching = true;
                  }

                  spinlock.release();
              }

              sp->spinlock.release();
          }
      }

      // If search is finished then sleep, otherwise just yield
      if (!Threads.main()->thinking)
      {
          assert(!this_sp);

          std::unique_lock<Mutex> lk(mutex);
          while (!exit && !Threads.main()->thinking)
              sleepCondition.wait(lk);
      }
      else
          std::this_thread::yield(); // Wait for a new job or for our slaves to finish
  }
}


/// check_time() is called by the timer thread when the timer triggers. It is
/// used to print debug info and, more importantly, to detect when we are out of
/// available time and thus stop the search.

void check_time() {

  static TimePoint lastInfoTime = now();
  int elapsed = Time.elapsed();

  if (now() - lastInfoTime >= 1000)
  {
      lastInfoTime = now();
      dbg_print();
  }

  // An engine may not stop pondering until told so by the GUI
  if (Limits.ponder)
      return;

  if (Limits.use_time_management())
  {
      bool stillAtFirstMove =    Signals.firstRootMove
                             && !Signals.failedLowAtRoot
                             &&  elapsed > Time.available() * 75 / 100;

      if (   stillAtFirstMove
          || elapsed > Time.maximum() - 2 * TimerThread::Resolution)
          Signals.stop = true;
  }
  else if (Limits.movetime && elapsed >= Limits.movetime)
      Signals.stop = true;

  else if (Limits.nodes)
  {
      int64_t nodes = RootPos.nodes_searched();

      // Loop across all split points and sum accumulated SplitPoint nodes plus
      // all the currently active positions nodes.
      // FIXME: Racy...
      for (Thread* th : Threads)
          for (size_t i = 0; i < th->splitPointsSize; ++i)
          {
              SplitPoint& sp = th->splitPoints[i];

              sp.spinlock.acquire();

              nodes += sp.nodes;

              for (size_t idx = 0; idx < Threads.size(); ++idx)
                  if (sp.slavesMask.test(idx) && Threads[idx]->activePosition)
                      nodes += Threads[idx]->activePosition->nodes_searched();

              sp.spinlock.release();
          }

      if (nodes >= Limits.nodes)
          Signals.stop = true;
  }
}<|MERGE_RESOLUTION|>--- conflicted
+++ resolved
@@ -770,13 +770,8 @@
         &&  eval + razor_margin(pos, depth) <= alpha
 #else
         &&  eval + razor_margin(depth) <= alpha
-<<<<<<< HEAD
-#endif
-        &&  ttMove == MOVE_NONE
-        && !pos.pawn_on_7th(pos.side_to_move()))
-=======
+#endif
         &&  ttMove == MOVE_NONE)
->>>>>>> 613dc66c
     {
         if (   depth <= ONE_PLY
 #ifdef THREECHECK
