--- conflicted
+++ resolved
@@ -54,7 +54,9 @@
 
 namespace {
 
-<<<<<<< HEAD
+constexpr int TBPIECES = 6; // Max number of supported pieces
+
+enum TBType { WDL, DTZ }; // Used as template parameter
 const char* WdlSuffixes[SUBVARIANT_NB] = {
     ".rtbw",
 #ifdef ANTI
@@ -165,6 +167,7 @@
 #endif
 };
 
+
 const char* DtzSuffixes[SUBVARIANT_NB] = {
     ".rtbz",
 #ifdef ANTI
@@ -219,66 +222,6 @@
     nullptr,
 #endif
 };
-
-const char* PawnlessDtzSuffixes[SUBVARIANT_NB] = {
-    nullptr,
-#ifdef ANTI
-    ".stbz",
-#endif
-#ifdef ATOMIC
-    nullptr,
-#endif
-#ifdef CRAZYHOUSE
-    nullptr,
-#endif
-#ifdef EXTINCTION
-    nullptr,
-#endif
-#ifdef GRID
-    nullptr,
-#endif
-#ifdef HORDE
-    nullptr,
-#endif
-#ifdef KOTH
-    nullptr,
-#endif
-#ifdef LOSERS
-    nullptr,
-#endif
-#ifdef RACE
-    nullptr,
-#endif
-#ifdef THREECHECK
-    nullptr,
-#endif
-#ifdef TWOKINGS
-    nullptr,
-#endif
-#ifdef SUICIDE
-    ".gtbz",
-#endif
-#ifdef BUGHOUSE
-    nullptr,
-#endif
-#ifdef DISPLACEDGRID
-    nullptr,
-#endif
-#ifdef LOOP
-    nullptr,
-#endif
-#ifdef SLIPPEDGRID
-    nullptr,
-#endif
-#ifdef TWOKINGSSYMMETRIC
-    nullptr,
-#endif
-};
-=======
-constexpr int TBPIECES = 6; // Max number of supported pieces
-
-enum TBType { WDL, DTZ }; // Used as template parameter
->>>>>>> 5ce63058
 
 // Each table has a set of flags: all of them refer to DTZ tables, the last one to WDL tables
 enum TBFlag { STM = 1, Mapped = 2, WinPlies = 4, LossPlies = 8, SingleValue = 128 };
@@ -364,52 +307,36 @@
     Key key2;
     int pieceCount;
     bool hasPawns;
-<<<<<<< HEAD
     int numUniquePieces;
     int minLikeMan;
-    Variant variant;
-};
-
-// Now the main types: WDLEntry and DTZEntry
-struct WDLEntry : public TBEntry {
-    WDLEntry(const std::string& code, Variant v);
-   ~WDLEntry();
-    union {
-        WDLEntryPiece pieceTable[2]; // [wtm / btm]
-        WDLEntryPawn  pawnTable;
-    };
-};
-=======
-    bool hasUniquePieces;
     uint8_t pawnCount[2]; // [Lead color / other color]
     PairsData items[Sides][4]; // [wtm / btm][FILE_A..FILE_D or 0]
+    Variant variant;
 
     PairsData* get(int stm, int f) {
         return &items[stm % Sides][hasPawns ? f : 0];
     }
->>>>>>> 5ce63058
 
     TBEntry() : ready(false), baseAddress(nullptr) {}
-    explicit TBEntry(const std::string& code);
+    explicit TBEntry(const std::string& code, Variant v);
     explicit TBEntry(const TBEntry<WDL>& wdl);
     ~TBEntry();
 };
 
 template<>
-TBEntry<WDL>::TBEntry(const std::string& code) : TBEntry() {
+TBEntry<WDL>::TBEntry(const std::string& code, Variant v) : TBEntry() {
 
     StateInfo st;
     Position pos;
 
-    key = pos.set(code, WHITE, &st).material_key();
+    key = pos.set(code, WHITE, v, &st).material_key();
     pieceCount = popcount(pos.pieces());
     hasPawns = pos.pieces(PAWN);
 
-    hasUniquePieces = false;
     for (Color c = WHITE; c <= BLACK; ++c)
         for (PieceType pt = PAWN; pt < KING; ++pt)
             if (popcount(pos.pieces(c, pt)) == 1)
-                hasUniquePieces = true;
+                numUniquePieces++;
 
     if (hasPawns) {
         // Set the leading color. In case both sides have pawns the leading color
@@ -422,7 +349,7 @@
         pawnCount[1] = pos.count<PAWN>(c ? BLACK : WHITE);
     }
 
-    key2 = pos.set(code, BLACK, &st).material_key();
+    key2 = pos.set(code, BLACK, v, &st).material_key();
 }
 
 template<>
@@ -432,7 +359,7 @@
     key2 = wdl.key2;
     pieceCount = wdl.pieceCount;
     hasPawns = wdl.hasPawns;
-    hasUniquePieces = wdl.hasUniquePieces;
+    numUniquePieces = wdl.numUniquePieces;
 
     if (hasPawns) {
         pawnCount[0] = wdl.pawnCount[0];
@@ -638,26 +565,6 @@
     }
 
 public:
-<<<<<<< HEAD
-    template<typename E, int I = std::is_same<E, WDLEntry>::value ? 0 : 1>
-    E* get(Key key) {
-      Entry* entry = hashTable[key >> (64 - TBHASHBITS)];
-
-      for (int i = 0; i < HSHMAX; ++i, ++entry)
-          if (entry->first == key)
-              return std::get<I>(entry->second);
-
-      return nullptr;
-  }
-
-  void clear() {
-      std::memset(hashTable, 0, sizeof(hashTable));
-      wdlTable.clear();
-      dtzTable.clear();
-  }
-  size_t size() const { return wdlTable.size(); }
-  void insert(const std::vector<PieceType>& w, const std::vector<PieceType>& b, Variant variant);
-=======
     template<TBType Type>
     TBEntry<Type>* get(Key key) {
         for (Entry& entry : hashTable[key >> (64 - TBHASHBITS)])
@@ -673,8 +580,7 @@
         dtzTable.clear();
     }
     size_t size() const { return wdlTable.size(); }
-    void insert(const std::vector<PieceType>& pieces);
->>>>>>> 5ce63058
+    void insert(const std::vector<PieceType>& w, const std::vector<PieceType>& b, Variant variant);
 };
 
 HashTable EntryTable;
@@ -787,84 +693,8 @@
 
 std::string TBFile::Paths;
 
-<<<<<<< HEAD
-WDLEntry::WDLEntry(const std::string& code, Variant v) {
-
-    StateInfo st;
-    Position pos;
-
-    memset(this, 0, sizeof(WDLEntry));
-
-    variant = v;
-    ready = false;
-    key = pos.set(code, WHITE, v, &st).material_key();
-    pieceCount = popcount(pos.pieces());
-    hasPawns = pos.pieces(PAWN);
-
-    for (Color c = WHITE; c <= BLACK; ++c)
-        for (PieceType pt = PAWN; pt <= KING; ++pt)
-            if (popcount(pos.pieces(c, pt)) == 1)
-                numUniquePieces++;
-
-    for (Color c = WHITE; c <= BLACK; ++c)
-        for (PieceType pt = PAWN; pt <= KING; ++pt) {
-            int count = popcount(pos.pieces(c, pt));
-            if (2 <= count && (count < minLikeMan || !minLikeMan))
-                minLikeMan = count;
-        }
-
-    if (hasPawns) {
-        // Set the leading color. In case both sides have pawns the leading color
-        // is the side with less pawns because this leads to better compression.
-        bool c =   !pos.count<PAWN>(BLACK)
-                || (   pos.count<PAWN>(WHITE)
-                    && pos.count<PAWN>(BLACK) >= pos.count<PAWN>(WHITE));
-
-        pawnTable.pawnCount[0] = pos.count<PAWN>(c ? WHITE : BLACK);
-        pawnTable.pawnCount[1] = pos.count<PAWN>(c ? BLACK : WHITE);
-    }
-
-    key2 = pos.set(code, BLACK, v, &st).material_key();
-}
-
-WDLEntry::~WDLEntry() {
-
-    if (baseAddress)
-        TBFile::unmap(baseAddress, mapping);
-
-    for (int i = 0; i < 2; ++i)
-        if (hasPawns)
-            for (File f = FILE_A; f <= FILE_D; ++f)
-                delete pawnTable.file[i][f].precomp;
-        else
-            delete pieceTable[i].precomp;
-}
-
-DTZEntry::DTZEntry(const WDLEntry& wdl) {
-
-    memset(this, 0, sizeof(DTZEntry));
-
-    ready = false;
-    key = wdl.key;
-    key2 = wdl.key2;
-    pieceCount = wdl.pieceCount;
-    hasPawns = wdl.hasPawns;
-    numUniquePieces = wdl.numUniquePieces;
-    minLikeMan = wdl.minLikeMan;
-    variant = wdl.variant;
-
-    if (hasPawns) {
-        pawnTable.pawnCount[0] = wdl.pawnTable.pawnCount[0];
-        pawnTable.pawnCount[1] = wdl.pawnTable.pawnCount[1];
-    }
-}
-
-DTZEntry::~DTZEntry() {
-
-=======
 template<TBType Type>
 TBEntry<Type>::~TBEntry() {
->>>>>>> 5ce63058
     if (baseAddress)
         TBFile::unmap(baseAddress, mapping);
 }
@@ -1586,17 +1416,13 @@
 
     for (File f = FILE_A; f <= maxFile; ++f)
         for (int i = 0; i < sides; i++)
-<<<<<<< HEAD
-        {
-            data = set_sizes(item(p, i, f).precomp, data);
+        {
+            data = set_sizes(e.get(i, f), data);
 #ifdef ANTI
-            if (!IsWDL && main_variant(e.variant) == ANTI_VARIANT && item(p, i, f).precomp->flags & TBFlag::SingleValue)
-                item(p, i, f).precomp->minSymLen = 1;
-#endif
-        }
-=======
-            data = set_sizes(e.get(i, f), data);
->>>>>>> 5ce63058
+            if (Type == DTZ && main_variant(e.variant) == ANTI_VARIANT && e.get(i, f)->flags & TBFlag::SingleValue)
+                e.get(i, f)->minSymLen = 1;
+#endif
+        }
 
     if (Type == DTZ)
         data = set_dtz_map(e, data, maxFile);
@@ -1752,149 +1578,21 @@
 #endif
     };
 
-    constexpr uint8_t PAWNLESS_TB_MAGIC[SUBVARIANT_NB][2][4] = {
-        {
-            { 0xD7, 0x66, 0x0C, 0xA5 },
-            { 0x71, 0xE8, 0x23, 0x5D }
-        },
-#ifdef ANTI
-        {
-            { 0xE4, 0xCF, 0xE7, 0x23 },
-            { 0x7B, 0xF6, 0x93, 0x15 }
-        },
-#endif
-#ifdef ATOMIC
-        {
-            { 0x91, 0xA9, 0x5E, 0xEB },
-            { 0x55, 0x8D, 0xA4, 0x49 }
-        },
-#endif
-#ifdef CRAZYHOUSE
-        {
-            { 0xD7, 0x66, 0x0C, 0xA5 },
-            { 0x71, 0xE8, 0x23, 0x5D }
-        },
-#endif
-#ifdef EXTINCTION
-        {
-            { 0xD7, 0x66, 0x0C, 0xA5 },
-            { 0x71, 0xE8, 0x23, 0x5D }
-        },
-#endif
-#ifdef GRID
-        {
-            { 0xD7, 0x66, 0x0C, 0xA5 },
-            { 0x71, 0xE8, 0x23, 0x5D }
-        },
-#endif
-#ifdef HORDE
-        {
-            { 0xD7, 0x66, 0x0C, 0xA5 },
-            { 0x71, 0xE8, 0x23, 0x5D }
-        },
-#endif
-#ifdef KOTH
-        {
-            { 0xD7, 0x66, 0x0C, 0xA5 },
-            { 0x71, 0xE8, 0x23, 0x5D }
-        },
-#endif
-#ifdef LOSERS
-        {
-            { 0xD7, 0x66, 0x0C, 0xA5 },
-            { 0x71, 0xE8, 0x23, 0x5D }
-        },
-#endif
-#ifdef RACE
-        {
-            { 0xD7, 0x66, 0x0C, 0xA5 },
-            { 0x71, 0xE8, 0x23, 0x5D }
-        },
-#endif
-#ifdef THREECHECK
-        {
-            { 0xD7, 0x66, 0x0C, 0xA5 },
-            { 0x71, 0xE8, 0x23, 0x5D }
-        },
-#endif
-#ifdef TWOKINGS
-        {
-            { 0xD7, 0x66, 0x0C, 0xA5 },
-            { 0x71, 0xE8, 0x23, 0x5D }
-        },
-#endif
-#ifdef SUICIDE
-        {
-            { 0xD6, 0xF5, 0x1B, 0x50 },
-            { 0xBC, 0x55, 0xBC, 0x21 }
-        },
-#endif
-#ifdef BUGHOUSE
-        {
-            { 0xD7, 0x66, 0x0C, 0xA5 },
-            { 0x71, 0xE8, 0x23, 0x5D }
-        },
-#endif
-#ifdef DISPLACEDGRID
-        {
-            { 0xD7, 0x66, 0x0C, 0xA5 },
-            { 0x71, 0xE8, 0x23, 0x5D }
-        },
-#endif
-#ifdef LOOP
-        {
-            { 0xD7, 0x66, 0x0C, 0xA5 },
-            { 0x71, 0xE8, 0x23, 0x5D }
-        },
-#endif
-#ifdef SLIPPEDGRID
-        {
-            { 0xD7, 0x66, 0x0C, 0xA5 },
-            { 0x71, 0xE8, 0x23, 0x5D }
-        },
-#endif
-#ifdef TWOKINGSSYMMETRIC
-        {
-            { 0xD7, 0x66, 0x0C, 0xA5 },
-            { 0x71, 0xE8, 0x23, 0x5D }
-        },
-#endif
-    };
-
-    fname = e.key == pos.material_key() ? w + 'v' + b : b + 'v' + w;
-
-    const char** Suffixes = IsWDL ? WdlSuffixes : DtzSuffixes;
-    const char** PawnlessSuffixes = IsWDL ? PawnlessWdlSuffixes : PawnlessDtzSuffixes;
-
-<<<<<<< HEAD
-    uint8_t* data = nullptr;
-    TBFile file(fname + Suffixes[e.variant]);
-
-    if (file.is_open())
-        data = file.map(&e.baseAddress, &e.mapping, TB_MAGIC[e.variant][IsWDL]);
-    else if (fname.find("P") == std::string::npos && PawnlessSuffixes[e.variant]) {
-        TBFile pawnlessFile(fname + PawnlessSuffixes[e.variant]);
-        data = pawnlessFile.map(&e.baseAddress, &e.mapping, PAWNLESS_TB_MAGIC[e.variant][IsWDL]);
-    }
-
-    if (data) {
-        e.hasPawns ? do_init(e, e.pawnTable, data) : do_init(e, e.pieceTable, data);
-=======
     fname =  (e.key == pos.material_key() ? w + 'v' + b : b + 'v' + w)
-           + (Type == WDL ? ".rtbw" : ".rtbz");
+           + (Type == WDL ? WdlSuffixes[e.variant] : DtzSuffixes[e.variant]);
 
     uint8_t* data = TBFile(fname).map(&e.baseAddress, &e.mapping,
-                                      TB_MAGIC[Type == WDL]);
+                                      TB_MAGIC[e.variant][Type == WDL]);
     if (data)
         do_init(e, data);
->>>>>>> 5ce63058
 
 #ifdef ANTI
-        if (!e.hasPawns) {
+        if (!e.hasPawns)
+        {
             // Recalculate table key.
             std::string w2, b2;
             for (int i = 0; i < e.pieceCount; i++) {
-                Piece piece = item(e.pieceTable, WHITE, FILE_A).precomp->pieces[i];
+                Piece piece = e.get(WHITE, FILE_A)->pieces[i];
                 if (color_of(piece) == WHITE)
                     w2 += PieceToChar[type_of(piece)];
                 else
@@ -1911,13 +1609,11 @@
             assert(e.key == key);
         }
 #endif
-    }
 
     e.ready.store(true, std::memory_order_release);
     return e.baseAddress;
 }
 
-<<<<<<< HEAD
 template<typename T>
 T result_to_score(Value value) {
     if (value > 0)
@@ -1928,10 +1624,8 @@
         return T(WDLDraw);
 }
 
-template<typename E, typename T = typename Ret<E>::type>
-=======
+
 template<TBType Type, typename T = typename TBEntry<Type>::Result>
->>>>>>> 5ce63058
 T probe_table(const Position& pos, ProbeState* result, WDLScore wdl = WDLDraw) {
 
     // Check for variant end
@@ -2029,7 +1723,7 @@
     }
 
     *result = OK;
-    v = probe_table<WDLEntry>(pos, result);
+    v = probe_table<WDL>(pos, result);
 
     if (*result == FAIL)
         return WDLDraw;
@@ -2364,7 +2058,6 @@
     if (*result == ZEROING_BEST_MOVE)
         return dtz_before_zeroing(wdl);
 
-<<<<<<< HEAD
 #ifdef ANTI
     if (pos.pieces(pos.side_to_move()) == pos.pieces(pos.side_to_move(), PAWN))
         return dtz_before_zeroing(wdl);
@@ -2373,10 +2066,7 @@
         return wdl == WDLWin ? 2 : 102;
 #endif
 
-    int dtz = probe_table<DTZEntry>(pos, result, wdl);
-=======
     int dtz = probe_table<DTZ>(pos, result, wdl);
->>>>>>> 5ce63058
 
     if (*result == FAIL)
         return 0;
