/*
  Stockfish, a UCI chess playing engine derived from Glaurung 2.1
  Copyright (C) 2004-2008 Tord Romstad (Glaurung author)
  Copyright (C) 2008-2015 Marco Costalba, Joona Kiiski, Tord Romstad

  Stockfish is free software: you can redistribute it and/or modify
  it under the terms of the GNU General Public License as published by
  the Free Software Foundation, either version 3 of the License, or
  (at your option) any later version.

  Stockfish is distributed in the hope that it will be useful,
  but WITHOUT ANY WARRANTY; without even the implied warranty of
  MERCHANTABILITY or FITNESS FOR A PARTICULAR PURPOSE.  See the
  GNU General Public License for more details.

  You should have received a copy of the GNU General Public License
  along with this program.  If not, see <http://www.gnu.org/licenses/>.
*/

#include <algorithm>
#include <cassert>
#include <cstring>   // For std::memset, std::memcmp
#include <iomanip>
#include <sstream>

#include "bitcount.h"
#include "misc.h"
#include "movegen.h"
#include "position.h"
#include "psqtab.h"
#include "thread.h"
#include "tt.h"
#include "uci.h"

using std::string;

Value PieceValue[PHASE_NB][PIECE_NB] = {
{ VALUE_ZERO, PawnValueMg, KnightValueMg, BishopValueMg, RookValueMg, QueenValueMg },
{ VALUE_ZERO, PawnValueEg, KnightValueEg, BishopValueEg, RookValueEg, QueenValueEg } };

namespace Zobrist {

  Key psq[COLOR_NB][PIECE_TYPE_NB][SQUARE_NB];
  Key enpassant[FILE_NB];
  Key castling[CASTLING_RIGHT_NB];
  Key side;
  Key exclusion;
}

Key Position::exclusion_key() const { return st->key ^ Zobrist::exclusion; }

namespace {

const string PieceToChar(" PNBRQK  pnbrqk");
Score psq[COLOR_NB][PIECE_TYPE_NB][SQUARE_NB];

// min_attacker() is a helper function used by see() to locate the least
// valuable attacker for the side to move, remove the attacker we just found
// from the bitboards and scan for new X-ray attacks behind it.

template<int Pt> FORCE_INLINE
PieceType min_attacker(const Bitboard* bb, const Square& to, const Bitboard& stmAttackers,
                       Bitboard& occupied, Bitboard& attackers) {

  Bitboard b = stmAttackers & bb[Pt];
  if (!b)
      return min_attacker<Pt+1>(bb, to, stmAttackers, occupied, attackers);

  occupied ^= b & ~(b - 1);

  if (Pt == PAWN || Pt == BISHOP || Pt == QUEEN)
      attackers |= attacks_bb<BISHOP>(to, occupied) & (bb[BISHOP] | bb[QUEEN]);

  if (Pt == ROOK || Pt == QUEEN)
      attackers |= attacks_bb<ROOK>(to, occupied) & (bb[ROOK] | bb[QUEEN]);

  attackers &= occupied; // After X-ray that may add already processed pieces
  return (PieceType)Pt;
}

template<> FORCE_INLINE
PieceType min_attacker<KING>(const Bitboard*, const Square&, const Bitboard&, Bitboard&, Bitboard&) {
  return KING; // No need to update bitboards: it is the last cycle
}

} // namespace


/// CheckInfo c'tor

CheckInfo::CheckInfo(const Position& pos) {

  Color them = ~pos.side_to_move();
  ksq = pos.king_square(them);

#ifdef HORDE
  if (pos.is_horde() && ksq == SQ_NONE) {
  pinned = pos.pinned_pieces(pos.side_to_move());
  dcCandidates = pos.discovered_check_candidates();

  checkSq[PAWN]   = 0;
  checkSq[KNIGHT] = 0;
  checkSq[BISHOP] = 0;
  checkSq[ROOK]   = 0;
  checkSq[QUEEN]  = checkSq[BISHOP] | checkSq[ROOK];
  checkSq[KING]   = 0;
  } else {
#endif
  pinned = pos.pinned_pieces(pos.side_to_move());
  dcCandidates = pos.discovered_check_candidates();

  checkSq[PAWN]   = pos.attacks_from<PAWN>(ksq, them);
  checkSq[KNIGHT] = pos.attacks_from<KNIGHT>(ksq);
  checkSq[BISHOP] = pos.attacks_from<BISHOP>(ksq);
  checkSq[ROOK]   = pos.attacks_from<ROOK>(ksq);
  checkSq[QUEEN]  = checkSq[BISHOP] | checkSq[ROOK];
  checkSq[KING]   = 0;
#ifdef HORDE
  }
#endif
}


/// operator<<(Position) returns an ASCII representation of the position

std::ostream& operator<<(std::ostream& os, const Position& pos) {

  os << "\n +---+---+---+---+---+---+---+---+\n";

  for (Rank r = RANK_8; r >= RANK_1; --r)
  {
      for (File f = FILE_A; f <= FILE_H; ++f)
          os << " | " << PieceToChar[pos.piece_on(make_square(f, r))];

      os << " |\n +---+---+---+---+---+---+---+---+\n";
  }

  os << "\nFen: " << pos.fen() << "\nKey: " << std::hex << std::uppercase
     << std::setfill('0') << std::setw(16) << pos.st->key << std::dec << "\nCheckers: ";

  for (Bitboard b = pos.checkers(); b; )
      os << UCI::square(pop_lsb(&b)) << " ";

  return os;
}


/// Position::init() initializes at startup the various arrays used to compute
/// hash keys and the piece square tables. The latter is a two-step operation:
/// Firstly, the white halves of the tables are copied from PSQT[] tables.
/// Secondly, the black halves of the tables are initialized by flipping and
/// changing the sign of the white scores.

void Position::init() {

  PRNG rng(1070372);

  for (Color c = WHITE; c <= BLACK; ++c)
      for (PieceType pt = PAWN; pt <= KING; ++pt)
          for (Square s = SQ_A1; s <= SQ_H8; ++s)
              Zobrist::psq[c][pt][s] = rng.rand<Key>();

  for (File f = FILE_A; f <= FILE_H; ++f)
      Zobrist::enpassant[f] = rng.rand<Key>();

  for (int cr = NO_CASTLING; cr <= ANY_CASTLING; ++cr)
  {
      Bitboard b = cr;
      while (b)
      {
          Key k = Zobrist::castling[1ULL << pop_lsb(&b)];
          Zobrist::castling[cr] ^= k ? k : rng.rand<Key>();
      }
  }

  Zobrist::side = rng.rand<Key>();
  Zobrist::exclusion  = rng.rand<Key>();

  for (PieceType pt = PAWN; pt <= KING; ++pt)
  {
      PieceValue[MG][make_piece(BLACK, pt)] = PieceValue[MG][pt];
      PieceValue[EG][make_piece(BLACK, pt)] = PieceValue[EG][pt];

      Score v = make_score(PieceValue[MG][pt], PieceValue[EG][pt]);

      for (Square s = SQ_A1; s <= SQ_H8; ++s)
      {
         psq[WHITE][pt][ s] =  (v + PSQT[pt][s]);
         psq[BLACK][pt][~s] = -(v + PSQT[pt][s]);
      }
  }
}


/// Position::operator=() creates a copy of 'pos' but detaching the state pointer
/// from the source to be self-consistent and not depending on any external data.

Position& Position::operator=(const Position& pos) {

  std::memcpy(this, &pos, sizeof(Position));
  std::memcpy(&startState, st, sizeof(StateInfo));
  st = &startState;
  nodes = 0;

  assert(pos_is_ok());

  return *this;
}


/// Position::clear() erases the position object to a pristine state, with an
/// empty board, white to move, and no castling rights.

void Position::clear() {

  std::memset(this, 0, sizeof(Position));
  startState.epSquare = SQ_NONE;
  st = &startState;

#ifdef HORDE
  for (int i = 0; i < PIECE_TYPE_NB; ++i)
      for (int j = 0; j < SQUARE_NB; ++j)
          pieceList[WHITE][i][j] = pieceList[BLACK][i][j] = SQ_NONE;
#else
  for (int i = 0; i < PIECE_TYPE_NB; ++i)
      for (int j = 0; j < 16; ++j)
          pieceList[WHITE][i][j] = pieceList[BLACK][i][j] = SQ_NONE;
#endif
}


/// Position::set() initializes the position object with the given FEN string.
/// This function is not very robust - make sure that input FENs are correct,
/// this is assumed to be the responsibility of the GUI.

#ifdef HORDE
void Position::set(const string& fenStr, bool isChess960, bool isHorde, Thread* th) {
#else
#ifdef KOTH
void Position::set(const string& fenStr, bool isChess960, bool isKOTH, Thread* th) {
#else
void Position::set(const string& fenStr, bool isChess960, Thread* th) {
#endif
#endif
/*
   A FEN string defines a particular position using only the ASCII character set.

   A FEN string contains six fields separated by a space. The fields are:

   1) Piece placement (from white's perspective). Each rank is described, starting
      with rank 8 and ending with rank 1. Within each rank, the contents of each
      square are described from file A through file H. Following the Standard
      Algebraic Notation (SAN), each piece is identified by a single letter taken
      from the standard English names. White pieces are designated using upper-case
      letters ("PNBRQK") whilst Black uses lowercase ("pnbrqk"). Blank squares are
      noted using digits 1 through 8 (the number of blank squares), and "/"
      separates ranks.

   2) Active color. "w" means white moves next, "b" means black.

   3) Castling availability. If neither side can castle, this is "-". Otherwise,
      this has one or more letters: "K" (White can castle kingside), "Q" (White
      can castle queenside), "k" (Black can castle kingside), and/or "q" (Black
      can castle queenside).

   4) En passant target square (in algebraic notation). If there's no en passant
      target square, this is "-". If a pawn has just made a 2-square move, this
      is the position "behind" the pawn. This is recorded regardless of whether
      there is a pawn in position to make an en passant capture.

   5) Halfmove clock. This is the number of halfmoves since the last pawn advance
      or capture. This is used to determine if a draw can be claimed under the
      fifty-move rule.

   6) Fullmove number. The number of the full move. It starts at 1, and is
      incremented after Black's move.
*/

  unsigned char col, row, token;
  size_t idx;
  Square sq = SQ_A8;
  std::istringstream ss(fenStr);

  clear();
  ss >> std::noskipws;

  // 1. Piece placement
  while ((ss >> token) && !isspace(token))
  {
      if (isdigit(token))
          sq += Square(token - '0'); // Advance the given number of files

      else if (token == '/')
          sq -= Square(16);

      else if ((idx = PieceToChar.find(token)) != string::npos)
      {
          put_piece(color_of(Piece(idx)), type_of(Piece(idx)), sq);
          ++sq;
      }
  }

  // 2. Active color
  ss >> token;
  sideToMove = (token == 'w' ? WHITE : BLACK);
  ss >> token;

  // 3. Castling availability. Compatible with 3 standards: Normal FEN standard,
  // Shredder-FEN that uses the letters of the columns on which the rooks began
  // the game instead of KQkq and also X-FEN standard that, in case of Chess960,
  // if an inner rook is associated with the castling right, the castling tag is
  // replaced by the file letter of the involved rook, as for the Shredder-FEN.
  while ((ss >> token) && !isspace(token))
  {
      Square rsq;
      Color c = islower(token) ? BLACK : WHITE;

      token = char(toupper(token));

      if (token == 'K')
          for (rsq = relative_square(c, SQ_H1); type_of(piece_on(rsq)) != ROOK; --rsq) {}

      else if (token == 'Q')
          for (rsq = relative_square(c, SQ_A1); type_of(piece_on(rsq)) != ROOK; ++rsq) {}

      else if (token >= 'A' && token <= 'H')
          rsq = make_square(File(token - 'A'), relative_rank(c, RANK_1));

      else
          continue;

      set_castling_right(c, rsq);
  }

  // 4. En passant square. Ignore if no pawn capture is possible
  if (   ((ss >> col) && (col >= 'a' && col <= 'h'))
      && ((ss >> row) && (row == '3' || row == '6')))
  {
      st->epSquare = make_square(File(col - 'a'), Rank(row - '1'));

      if (!(attackers_to(st->epSquare) & pieces(sideToMove, PAWN)))
          st->epSquare = SQ_NONE;
  }

  // 5-6. Halfmove clock and fullmove number
  ss >> std::skipws >> st->rule50 >> gamePly;

  // Convert from fullmove starting from 1 to ply starting from 0,
  // handle also common incorrect FEN with fullmove = 0.
  gamePly = std::max(2 * (gamePly - 1), 0) + (sideToMove == BLACK);

  chess960 = isChess960;
#ifdef HORDE
// TODO: Fix
//isHorde = true;
  horde = isHorde;
#endif
#ifdef KOTH
  koth = isKOTH;
#endif
  thisThread = th;
  set_state(st);

  assert(pos_is_ok());
}


/// Position::set_castling_right() is a helper function used to set castling
/// rights given the corresponding color and the rook starting square.

void Position::set_castling_right(Color c, Square rfrom) {

  Square kfrom = king_square(c);
  CastlingSide cs = kfrom < rfrom ? KING_SIDE : QUEEN_SIDE;
  CastlingRight cr = (c | cs);

  st->castlingRights |= cr;
  castlingRightsMask[kfrom] |= cr;
  castlingRightsMask[rfrom] |= cr;
  castlingRookSquare[cr] = rfrom;

  Square kto = relative_square(c, cs == KING_SIDE ? SQ_G1 : SQ_C1);
  Square rto = relative_square(c, cs == KING_SIDE ? SQ_F1 : SQ_D1);

  for (Square s = std::min(rfrom, rto); s <= std::max(rfrom, rto); ++s)
      if (s != kfrom && s != rfrom)
          castlingPath[cr] |= s;

  for (Square s = std::min(kfrom, kto); s <= std::max(kfrom, kto); ++s)
      if (s != kfrom && s != rfrom)
          castlingPath[cr] |= s;
}


/// Position::set_state() computes the hash keys of the position, and other
/// data that once computed is updated incrementally as moves are made.
/// The function is only used when a new position is set up, and to verify
/// the correctness of the StateInfo data when running in debug mode.

void Position::set_state(StateInfo* si) const {

  si->key = si->pawnKey = si->materialKey = 0;
  si->nonPawnMaterial[WHITE] = si->nonPawnMaterial[BLACK] = VALUE_ZERO;
  si->psq = SCORE_ZERO;

#ifdef HORDE
  Square ksq = king_square(sideToMove);
  si->checkersBB = ksq == SQ_NONE ? 0 : attackers_to(ksq) & pieces(~sideToMove);
#else
  si->checkersBB = attackers_to(king_square(sideToMove)) & pieces(~sideToMove);
#endif

  for (Bitboard b = pieces(); b; )
  {
      Square s = pop_lsb(&b);
      Piece pc = piece_on(s);
      si->key ^= Zobrist::psq[color_of(pc)][type_of(pc)][s];
      si->psq += psq[color_of(pc)][type_of(pc)][s];
  }

  if (si->epSquare != SQ_NONE)
      si->key ^= Zobrist::enpassant[file_of(si->epSquare)];

  if (sideToMove == BLACK)
      si->key ^= Zobrist::side;

  si->key ^= Zobrist::castling[si->castlingRights];

  for (Bitboard b = pieces(PAWN); b; )
  {
      Square s = pop_lsb(&b);
      si->pawnKey ^= Zobrist::psq[color_of(piece_on(s))][PAWN][s];
  }

  for (Color c = WHITE; c <= BLACK; ++c)
      for (PieceType pt = PAWN; pt <= KING; ++pt)
          for (int cnt = 0; cnt < pieceCount[c][pt]; ++cnt)
              si->materialKey ^= Zobrist::psq[c][pt][cnt];

  for (Color c = WHITE; c <= BLACK; ++c)
      for (PieceType pt = KNIGHT; pt <= QUEEN; ++pt)
          si->nonPawnMaterial[c] += pieceCount[c][pt] * PieceValue[MG][pt];
}


/// Position::fen() returns a FEN representation of the position. In case of
/// Chess960 the Shredder-FEN notation is used. This is mainly a debugging function.

const string Position::fen() const {

  int emptyCnt;
  std::ostringstream ss;

  for (Rank r = RANK_8; r >= RANK_1; --r)
  {
      for (File f = FILE_A; f <= FILE_H; ++f)
      {
          for (emptyCnt = 0; f <= FILE_H && empty(make_square(f, r)); ++f)
              ++emptyCnt;

          if (emptyCnt)
              ss << emptyCnt;

          if (f <= FILE_H)
              ss << PieceToChar[piece_on(make_square(f, r))];
      }

      if (r > RANK_1)
          ss << '/';
  }

  ss << (sideToMove == WHITE ? " w " : " b ");

  if (can_castle(WHITE_OO))
      ss << (chess960 ? char('A' + file_of(castling_rook_square(WHITE |  KING_SIDE))) : 'K');

  if (can_castle(WHITE_OOO))
      ss << (chess960 ? char('A' + file_of(castling_rook_square(WHITE | QUEEN_SIDE))) : 'Q');

  if (can_castle(BLACK_OO))
      ss << (chess960 ? char('a' + file_of(castling_rook_square(BLACK |  KING_SIDE))) : 'k');

  if (can_castle(BLACK_OOO))
      ss << (chess960 ? char('a' + file_of(castling_rook_square(BLACK | QUEEN_SIDE))) : 'q');

  if (!can_castle(WHITE) && !can_castle(BLACK))
      ss << '-';

  ss << (ep_square() == SQ_NONE ? " - " : " " + UCI::square(ep_square()) + " ")
     << st->rule50 << " " << 1 + (gamePly - (sideToMove == BLACK)) / 2;

  return ss.str();
}


/// Position::game_phase() calculates the game phase interpolating total non-pawn
/// material between endgame and midgame limits.

Phase Position::game_phase() const {

  Value npm = st->nonPawnMaterial[WHITE] + st->nonPawnMaterial[BLACK];

  npm = std::max(EndgameLimit, std::min(npm, MidgameLimit));

  return Phase(((npm - EndgameLimit) * PHASE_MIDGAME) / (MidgameLimit - EndgameLimit));
}


/// Position::check_blockers() returns a bitboard of all the pieces with color
/// 'c' that are blocking check on the king with color 'kingColor'. A piece
/// blocks a check if removing that piece from the board would result in a
/// position where the king is in check. A check blocking piece can be either a
/// pinned or a discovered check piece, according if its color 'c' is the same
/// or the opposite of 'kingColor'.

Bitboard Position::check_blockers(Color c, Color kingColor) const {

  Bitboard b, pinners, result = 0;
  Square ksq = king_square(kingColor);
#ifdef HORDE
  if (ksq == SQ_NONE) return result;
#endif

  // Pinners are sliders that give check when a pinned piece is removed
  pinners = (  (pieces(  ROOK, QUEEN) & PseudoAttacks[ROOK  ][ksq])
             | (pieces(BISHOP, QUEEN) & PseudoAttacks[BISHOP][ksq])) & pieces(~kingColor);

  while (pinners)
  {
      b = between_bb(ksq, pop_lsb(&pinners)) & pieces();

      if (!more_than_one(b))
          result |= b & pieces(c);
  }
  return result;
}


/// Position::attackers_to() computes a bitboard of all pieces which attack a
/// given square. Slider attacks use the occupied bitboard to indicate occupancy.

Bitboard Position::attackers_to(Square s, Bitboard occupied) const {

  return  (attacks_from<PAWN>(s, BLACK)    & pieces(WHITE, PAWN))
        | (attacks_from<PAWN>(s, WHITE)    & pieces(BLACK, PAWN))
        | (attacks_from<KNIGHT>(s)         & pieces(KNIGHT))
        | (attacks_bb<ROOK  >(s, occupied) & pieces(ROOK,   QUEEN))
        | (attacks_bb<BISHOP>(s, occupied) & pieces(BISHOP, QUEEN))
        | (attacks_from<KING>(s)           & pieces(KING));
}


/// Position::legal() tests whether a pseudo-legal move is legal

bool Position::legal(Move m, Bitboard pinned) const {

  assert(is_ok(m));
  assert(pinned == pinned_pieces(sideToMove));

  Color us = sideToMove;
  Square from = from_sq(m);

  assert(color_of(moved_piece(m)) == us);
#ifdef HORDE
  assert(is_horde() && us == BLACK ? king_square(us) == SQ_NONE : piece_on(king_square(us)) == make_piece(us, KING));
#else
  assert(piece_on(king_square(us)) == make_piece(us, KING));
#endif

#ifdef HORDE
  // If the game is already won or lost, further moves are illegal
  if (is_horde() && is_horde_loss())
      return false;
#endif
#ifdef KOTH
  // If the game is already won or lost, further moves are illegal
  if (is_koth() && (is_koth_win() || is_koth_loss()))
      return false;
#endif

  // En passant captures are a tricky special case. Because they are rather
  // uncommon, we do it simply by testing whether the king is attacked after
  // the move is made.
  if (type_of(m) == ENPASSANT)
  {
      Square ksq = king_square(us);
      Square to = to_sq(m);
      Square capsq = to - pawn_push(us);
      Bitboard occupied = (pieces() ^ from ^ capsq) | to;

      assert(to == ep_square());
      assert(moved_piece(m) == make_piece(us, PAWN));
      assert(piece_on(capsq) == make_piece(~us, PAWN));
      assert(piece_on(to) == NO_PIECE);

<<<<<<< HEAD
#ifdef HORDE
      if (is_horde() && ksq != SQ_NONE)
#endif
      return   !(attacks_bb<  ROOK>(ksq, occ) & pieces(~us, QUEEN, ROOK))
            && !(attacks_bb<BISHOP>(ksq, occ) & pieces(~us, QUEEN, BISHOP));
=======
      return   !(attacks_bb<  ROOK>(ksq, occupied) & pieces(~us, QUEEN, ROOK))
            && !(attacks_bb<BISHOP>(ksq, occupied) & pieces(~us, QUEEN, BISHOP));
>>>>>>> 3a675332
  }

  // If the moving piece is a king, check whether the destination
  // square is attacked by the opponent. Castling moves are checked
  // for legality during move generation.
  if (type_of(piece_on(from)) == KING)
      return type_of(m) == CASTLING || !(attackers_to(to_sq(m)) & pieces(~us));

#ifdef HORDE
   if (is_horde() && king_square(us) == SQ_NONE)
      return true;
#endif
  // A non-king move is legal if and only if it is not pinned or it
  // is moving along the ray towards or away from the king.
  return   !pinned
        || !(pinned & from)
        ||  aligned(from, to_sq(m), king_square(us));
}


/// Position::pseudo_legal() takes a random move and tests whether the move is
/// pseudo legal. It is used to validate moves from TT that can be corrupted
/// due to SMP concurrent access or hash position key aliasing.

bool Position::pseudo_legal(const Move m) const {

  Color us = sideToMove;
  Square from = from_sq(m);
  Square to = to_sq(m);
  Piece pc = moved_piece(m);

#ifdef HORDE
  // If the game is already won or lost, further moves are illegal
  if (is_horde() && is_horde_loss())
      return false;
#endif
#ifdef KOTH
  // If the game is already won or lost, further moves are illegal
  if (is_koth() && (is_koth_win() || is_koth_loss()))
      return false;
#endif

  // Use a slower but simpler function for uncommon cases
  if (type_of(m) != NORMAL)
      return MoveList<LEGAL>(*this).contains(m);

  // Is not a promotion, so promotion piece must be empty
  if (promotion_type(m) - KNIGHT != NO_PIECE_TYPE)
      return false;

  // If the 'from' square is not occupied by a piece belonging to the side to
  // move, the move is obviously not legal.
  if (pc == NO_PIECE || color_of(pc) != us)
      return false;

  // The destination square cannot be occupied by a friendly piece
  if (pieces(us) & to)
      return false;

  // Handle the special case of a pawn move
  if (type_of(pc) == PAWN)
  {
      // We have already handled promotion moves, so destination
      // cannot be on the 8th/1st rank.
      if (rank_of(to) == relative_rank(us, RANK_8))
          return false;

      if (   !(attacks_from<PAWN>(from, us) & pieces(~us) & to) // Not a capture
          && !((from + pawn_push(us) == to) && empty(to))       // Not a single push
          && !(   (from + 2 * pawn_push(us) == to)              // Not a double push
               && (rank_of(from) == relative_rank(us, RANK_2))
               && empty(to)
               && empty(to - pawn_push(us))))
          return false;
  }
  else if (!(attacks_from(pc, from) & to))
      return false;

  // Evasions generator already takes care to avoid some kind of illegal moves
  // and legal() relies on this. We therefore have to take care that the same
  // kind of moves are filtered out here.
  if (checkers())
  {
      if (type_of(pc) != KING)
      {
          // Double check? In this case a king move is required
          if (more_than_one(checkers()))
              return false;

          // Our move must be a blocking evasion or a capture of the checking piece
          if (!((between_bb(lsb(checkers()), king_square(us)) | checkers()) & to))
              return false;
      }
      // In case of king moves under check we have to remove king so as to catch
      // invalid moves like b1a1 when opposite queen is on c1.
      else if (attackers_to(to, pieces() ^ from) & pieces(~us))
          return false;
  }

  return true;
}


/// Position::gives_check() tests whether a pseudo-legal move gives a check

bool Position::gives_check(Move m, const CheckInfo& ci) const {

  assert(is_ok(m));
  assert(ci.dcCandidates == discovered_check_candidates());
  assert(color_of(moved_piece(m)) == sideToMove);

  Square from = from_sq(m);
  Square to = to_sq(m);

#ifdef HORDE
  if (is_horde() && king_square(~sideToMove) == SQ_NONE)
      return false;
#endif
  // Is there a direct check?
  if (ci.checkSq[type_of(piece_on(from))] & to)
      return true;

  // Is there a discovered check?
  if (    ci.dcCandidates
      && (ci.dcCandidates & from)
      && !aligned(from, to, ci.ksq))
      return true;

  switch (type_of(m))
  {
  case NORMAL:
      return false;

  case PROMOTION:
      return attacks_bb(Piece(promotion_type(m)), to, pieces() ^ from) & ci.ksq;

  // En passant capture with check? We have already handled the case
  // of direct checks and ordinary discovered check, so the only case we
  // need to handle is the unusual case of a discovered check through
  // the captured pawn.
  case ENPASSANT:
  {
      Square capsq = make_square(file_of(to), rank_of(from));
      Bitboard b = (pieces() ^ from ^ capsq) | to;

      return  (attacks_bb<  ROOK>(ci.ksq, b) & pieces(sideToMove, QUEEN, ROOK))
            | (attacks_bb<BISHOP>(ci.ksq, b) & pieces(sideToMove, QUEEN, BISHOP));
  }
  case CASTLING:
  {
      Square kfrom = from;
      Square rfrom = to; // Castling is encoded as 'King captures the rook'
      Square kto = relative_square(sideToMove, rfrom > kfrom ? SQ_G1 : SQ_C1);
      Square rto = relative_square(sideToMove, rfrom > kfrom ? SQ_F1 : SQ_D1);

      return   (PseudoAttacks[ROOK][rto] & ci.ksq)
            && (attacks_bb<ROOK>(rto, (pieces() ^ kfrom ^ rfrom) | rto | kto) & ci.ksq);
  }
  default:
      assert(false);
      return false;
  }
}


/// Position::do_move() makes a move, and saves all information necessary
/// to a StateInfo object. The move is assumed to be legal. Pseudo-legal
/// moves should be filtered out before this function is called.

void Position::do_move(Move m, StateInfo& newSt, bool givesCheck) {

  assert(is_ok(m));
  assert(&newSt != st);

  ++nodes;
  Key k = st->key ^ Zobrist::side;

  // Copy some fields of the old state to our new StateInfo object except the
  // ones which are going to be recalculated from scratch anyway and then switch
  // our state pointer to point to the new (ready to be updated) state.
  std::memcpy(&newSt, st, offsetof(StateInfo, key));
  newSt.previous = st;
  st = &newSt;

  // Increment ply counters. In particular, rule50 will be reset to zero later on
  // in case of a capture or a pawn move.
  ++gamePly;
  ++st->rule50;
  ++st->pliesFromNull;

  Color us = sideToMove;
  Color them = ~us;
  Square from = from_sq(m);
  Square to = to_sq(m);
  PieceType pt = type_of(piece_on(from));
  PieceType captured = type_of(m) == ENPASSANT ? PAWN : type_of(piece_on(to));

  assert(color_of(piece_on(from)) == us);
  assert(piece_on(to) == NO_PIECE || color_of(piece_on(to)) == (type_of(m) != CASTLING ? them : us));
  assert(captured != KING);

  if (type_of(m) == CASTLING)
  {
      assert(pt == KING);

      Square rfrom, rto;
      do_castling<true>(us, from, to, rfrom, rto);

      captured = NO_PIECE_TYPE;
      st->psq += psq[us][ROOK][rto] - psq[us][ROOK][rfrom];
      k ^= Zobrist::psq[us][ROOK][rfrom] ^ Zobrist::psq[us][ROOK][rto];
  }

  if (captured)
  {
      Square capsq = to;

      // If the captured piece is a pawn, update pawn hash key, otherwise
      // update non-pawn material.
      if (captured == PAWN)
      {
          if (type_of(m) == ENPASSANT)
          {
              capsq -= pawn_push(us);

              assert(pt == PAWN);
              assert(to == st->epSquare);
              assert(relative_rank(us, to) == RANK_6);
              assert(piece_on(to) == NO_PIECE);
              assert(piece_on(capsq) == make_piece(them, PAWN));

              board[capsq] = NO_PIECE; // Not done by remove_piece()
          }

          st->pawnKey ^= Zobrist::psq[them][PAWN][capsq];
      }
      else
          st->nonPawnMaterial[them] -= PieceValue[MG][captured];

      // Update board and piece lists
      remove_piece(them, captured, capsq);

      // Update material hash key and prefetch access to materialTable
      k ^= Zobrist::psq[them][captured][capsq];
      st->materialKey ^= Zobrist::psq[them][captured][pieceCount[them][captured]];
      prefetch(thisThread->materialTable[st->materialKey]);

      // Update incremental scores
      st->psq -= psq[them][captured][capsq];

      // Reset rule 50 counter
      st->rule50 = 0;
  }

  // Update hash key
  k ^= Zobrist::psq[us][pt][from] ^ Zobrist::psq[us][pt][to];

  // Reset en passant square
  if (st->epSquare != SQ_NONE)
  {
      k ^= Zobrist::enpassant[file_of(st->epSquare)];
      st->epSquare = SQ_NONE;
  }

  // Update castling rights if needed
  if (st->castlingRights && (castlingRightsMask[from] | castlingRightsMask[to]))
  {
      int cr = castlingRightsMask[from] | castlingRightsMask[to];
      k ^= Zobrist::castling[st->castlingRights & cr];
      st->castlingRights &= ~cr;
  }

  // Move the piece. The tricky Chess960 castling is handled earlier
  if (type_of(m) != CASTLING)
      move_piece(us, pt, from, to);

  // If the moving piece is a pawn do some special extra work
  if (pt == PAWN)
  {
      // Set en-passant square if the moved pawn can be captured
      if (   (int(to) ^ int(from)) == 16
          && (attacks_from<PAWN>(to - pawn_push(us), us) & pieces(them, PAWN)))
      {
          st->epSquare = (from + to) / 2;
          k ^= Zobrist::enpassant[file_of(st->epSquare)];
      }

      else if (type_of(m) == PROMOTION)
      {
          PieceType promotion = promotion_type(m);

          assert(relative_rank(us, to) == RANK_8);
          assert(promotion >= KNIGHT && promotion <= QUEEN);

          remove_piece(us, PAWN, to);
          put_piece(us, promotion, to);

          // Update hash keys
          k ^= Zobrist::psq[us][PAWN][to] ^ Zobrist::psq[us][promotion][to];
          st->pawnKey ^= Zobrist::psq[us][PAWN][to];
          st->materialKey ^=  Zobrist::psq[us][promotion][pieceCount[us][promotion]-1]
                            ^ Zobrist::psq[us][PAWN][pieceCount[us][PAWN]];

          // Update incremental score
          st->psq += psq[us][promotion][to] - psq[us][PAWN][to];

          // Update material
          st->nonPawnMaterial[us] += PieceValue[MG][promotion];
      }

      // Update pawn hash key and prefetch access to pawnsTable
      st->pawnKey ^= Zobrist::psq[us][PAWN][from] ^ Zobrist::psq[us][PAWN][to];
      prefetch(thisThread->pawnsTable[st->pawnKey]);

      // Reset rule 50 draw counter
      st->rule50 = 0;
  }

  // Update incremental scores
  st->psq += psq[us][pt][to] - psq[us][pt][from];

  // Set capture piece
  st->capturedType = captured;

  // Update the key with the final value
  st->key = k;

  // Calculate checkers bitboard (if move gives check)
  st->checkersBB = givesCheck ? attackers_to(king_square(them)) & pieces(us) : 0;

  sideToMove = ~sideToMove;

  assert(pos_is_ok());
}


/// Position::undo_move() unmakes a move. When it returns, the position should
/// be restored to exactly the same state as before the move was made.

void Position::undo_move(Move m) {

  assert(is_ok(m));

  sideToMove = ~sideToMove;

  Color us = sideToMove;
  Square from = from_sq(m);
  Square to = to_sq(m);
  PieceType pt = type_of(piece_on(to));

  assert(empty(from) || type_of(m) == CASTLING);
  assert(st->capturedType != KING);

  if (type_of(m) == PROMOTION)
  {
      assert(relative_rank(us, to) == RANK_8);
      assert(pt == promotion_type(m));
      assert(pt >= KNIGHT && pt <= QUEEN);

      remove_piece(us, pt, to);
      put_piece(us, PAWN, to);
      pt = PAWN;
  }

  if (type_of(m) == CASTLING)
  {
      Square rfrom, rto;
      do_castling<false>(us, from, to, rfrom, rto);
  }
  else
  {
      move_piece(us, pt, to, from); // Put the piece back at the source square

      if (st->capturedType)
      {
          Square capsq = to;

          if (type_of(m) == ENPASSANT)
          {
              capsq -= pawn_push(us);

              assert(pt == PAWN);
              assert(to == st->previous->epSquare);
              assert(relative_rank(us, to) == RANK_6);
              assert(piece_on(capsq) == NO_PIECE);
              assert(st->capturedType == PAWN);
          }

          put_piece(~us, st->capturedType, capsq); // Restore the captured piece
      }
  }

  // Finally point our state pointer back to the previous state
  st = st->previous;
  --gamePly;

  assert(pos_is_ok());
}


/// Position::do_castling() is a helper used to do/undo a castling move. This
/// is a bit tricky, especially in Chess960.
template<bool Do>
void Position::do_castling(Color us, Square from, Square& to, Square& rfrom, Square& rto) {

  bool kingSide = to > from;
  rfrom = to; // Castling is encoded as "king captures friendly rook"
  rto = relative_square(us, kingSide ? SQ_F1 : SQ_D1);
  to = relative_square(us, kingSide ? SQ_G1 : SQ_C1);

  // Remove both pieces first since squares could overlap in Chess960
  remove_piece(us, KING, Do ? from : to);
  remove_piece(us, ROOK, Do ? rfrom : rto);
  board[Do ? from : to] = board[Do ? rfrom : rto] = NO_PIECE; // Since remove_piece doesn't do it for us
  put_piece(us, KING, Do ? to : from);
  put_piece(us, ROOK, Do ? rto : rfrom);
}


/// Position::do(undo)_null_move() is used to do(undo) a "null move": It flips
/// the side to move without executing any move on the board.

void Position::do_null_move(StateInfo& newSt) {

  assert(!checkers());
  assert(&newSt != st);

  std::memcpy(&newSt, st, sizeof(StateInfo));
  newSt.previous = st;
  st = &newSt;

  if (st->epSquare != SQ_NONE)
  {
      st->key ^= Zobrist::enpassant[file_of(st->epSquare)];
      st->epSquare = SQ_NONE;
  }

  st->key ^= Zobrist::side;
  prefetch(TT.first_entry(st->key));

  ++st->rule50;
  st->pliesFromNull = 0;

  sideToMove = ~sideToMove;

  assert(pos_is_ok());
}

void Position::undo_null_move() {

  assert(!checkers());

  st = st->previous;
  sideToMove = ~sideToMove;
}


/// Position::key_after() computes the new hash key after the given move. Needed
/// for speculative prefetch. It doesn't recognize special moves like castling,
/// en-passant and promotions.

Key Position::key_after(Move m) const {

  Color us = sideToMove;
  Square from = from_sq(m);
  Square to = to_sq(m);
  PieceType pt = type_of(piece_on(from));
  PieceType captured = type_of(piece_on(to));
  Key k = st->key ^ Zobrist::side;

  if (captured)
      k ^= Zobrist::psq[~us][captured][to];

  return k ^ Zobrist::psq[us][pt][to] ^ Zobrist::psq[us][pt][from];
}


/// Position::see() is a static exchange evaluator: It tries to estimate the
/// material gain or loss resulting from a move.

Value Position::see_sign(Move m) const {

  assert(is_ok(m));

  // Early return if SEE cannot be negative because captured piece value
  // is not less then capturing one. Note that king moves always return
  // here because king midgame value is set to 0.
  if (PieceValue[MG][moved_piece(m)] <= PieceValue[MG][piece_on(to_sq(m))])
      return VALUE_KNOWN_WIN;

  return see(m);
}

Value Position::see(Move m) const {

  Square from, to;
  Bitboard occupied, attackers, stmAttackers;
  Value swapList[32];
  int slIndex = 1;
  PieceType captured;
  Color stm;

  assert(is_ok(m));

  from = from_sq(m);
  to = to_sq(m);
  swapList[0] = PieceValue[MG][piece_on(to)];
  stm = color_of(piece_on(from));
  occupied = pieces() ^ from;

  // Castling moves are implemented as king capturing the rook so cannot
  // be handled correctly. Simply return VALUE_ZERO that is always correct
  // unless in the rare case the rook ends up under attack.
  if (type_of(m) == CASTLING)
      return VALUE_ZERO;

  if (type_of(m) == ENPASSANT)
  {
      occupied ^= to - pawn_push(stm); // Remove the captured pawn
      swapList[0] = PieceValue[MG][PAWN];
  }

  // Find all attackers to the destination square, with the moving piece
  // removed, but possibly an X-ray attacker added behind it.
  attackers = attackers_to(to, occupied) & occupied;

  // If the opponent has no attackers we are finished
  stm = ~stm;
  stmAttackers = attackers & pieces(stm);
  if (!stmAttackers)
      return swapList[0];

  // The destination square is defended, which makes things rather more
  // difficult to compute. We proceed by building up a "swap list" containing
  // the material gain or loss at each stop in a sequence of captures to the
  // destination square, where the sides alternately capture, and always
  // capture with the least valuable piece. After each capture, we look for
  // new X-ray attacks from behind the capturing piece.
  captured = type_of(piece_on(from));

  do {
      assert(slIndex < 32);

      // Add the new entry to the swap list
      swapList[slIndex] = -swapList[slIndex - 1] + PieceValue[MG][captured];

      // Locate and remove the next least valuable attacker
      captured = min_attacker<PAWN>(byTypeBB, to, stmAttackers, occupied, attackers);
      stm = ~stm;
      stmAttackers = attackers & pieces(stm);
      ++slIndex;

  } while (stmAttackers && (captured != KING || (--slIndex, false))); // Stop before a king capture

  // Having built the swap list, we negamax through it to find the best
  // achievable score from the point of view of the side to move.
  while (--slIndex)
      swapList[slIndex - 1] = std::min(-swapList[slIndex], swapList[slIndex - 1]);

  return swapList[0];
}


/// Position::is_draw() tests whether the position is drawn by 50-move rule
/// or by repetition. It does not detect stalemates.

bool Position::is_draw() const {

  if (st->rule50 > 99 && (!checkers() || MoveList<LEGAL>(*this).size()))
      return true;

  StateInfo* stp = st;
  for (int i = 2, rep = 1, e = std::min(st->rule50, st->pliesFromNull); i <= e; i += 2)
  {
      stp = stp->previous->previous;

      if (stp->key == st->key && (++rep >= 2 + (gamePly - i < Search::RootPly)))
          return true; // Draw at first repetition in search, and second repetition in game tree.
  }

  return false;
}


/// Position::flip() flips position with the white and black sides reversed. This
/// is only useful for debugging e.g. for finding evaluation symmetry bugs.

void Position::flip() {

  string f, token;
  std::stringstream ss(fen());

  for (Rank r = RANK_8; r >= RANK_1; --r) // Piece placement
  {
      std::getline(ss, token, r > RANK_1 ? '/' : ' ');
      f.insert(0, token + (f.empty() ? " " : "/"));
  }

  ss >> token; // Active color
  f += (token == "w" ? "B " : "W "); // Will be lowercased later

  ss >> token; // Castling availability
  f += token + " ";

  std::transform(f.begin(), f.end(), f.begin(),
                 [](char c) { return char(islower(c) ? toupper(c) : tolower(c)); });

  ss >> token; // En passant square
  f += (token == "-" ? token : token.replace(1, 1, token[1] == '3' ? "6" : "3"));

  std::getline(ss, token); // Half and full moves
  f += token;

#ifdef HORDE
  set(f, is_chess960(), is_horde(), this_thread());
#else
#ifdef KOTH
  set(f, is_chess960(), is_koth(), this_thread());
#else
  set(f, is_chess960(), this_thread());
#endif
#endif

  assert(pos_is_ok());
}


/// Position::pos_is_ok() performs some consistency checks for the position object.
/// This is meant to be helpful when debugging.

bool Position::pos_is_ok(int* failedStep) const {

  const bool Fast = true; // Quick (default) or full check?

  enum { Default, King, Bitboards, State, Lists, Castling };

<<<<<<< HEAD
  if (step)
      *step = 1;

  if (   (sideToMove != WHITE && sideToMove != BLACK)
      || piece_on(king_square(WHITE)) != W_KING
#ifdef HORDE
      || is_horde() ? king_square(BLACK) != SQ_NONE : piece_on(king_square(BLACK)) != B_KING
#else
      || piece_on(king_square(BLACK)) != B_KING
#endif
      || (   ep_square() != SQ_NONE
          && relative_rank(sideToMove, ep_square()) != RANK_6))
      return false;

  if (step && ++*step, testBitboards)
=======
  for (int step = Default; step <= (Fast ? Default : Castling); step++)
>>>>>>> 3a675332
  {
      if (failedStep)
          *failedStep = step;

      if (step == Default)
          if (   (sideToMove != WHITE && sideToMove != BLACK)
              || piece_on(king_square(WHITE)) != W_KING
              || piece_on(king_square(BLACK)) != B_KING
              || (   ep_square() != SQ_NONE
                  && relative_rank(sideToMove, ep_square()) != RANK_6))
              return false;

      if (step == King)
          if (   std::count(board, board + SQUARE_NB, W_KING) != 1
              || std::count(board, board + SQUARE_NB, B_KING) != 1
              || attackers_to(king_square(~sideToMove)) & pieces(sideToMove))
              return false;

      if (step == Bitboards)
      {
          if (  (pieces(WHITE) & pieces(BLACK))
              ||(pieces(WHITE) | pieces(BLACK)) != pieces())
              return false;

<<<<<<< HEAD
  if (step && ++*step, testKingCount)
#ifdef HORDE
      if (   std::count(board, board + SQUARE_NB, W_KING) != 1
          || std::count(board, board + SQUARE_NB, B_KING) != (is_horde() ? 0 : 1))
#else
      if (   std::count(board, board + SQUARE_NB, W_KING) != 1
          || std::count(board, board + SQUARE_NB, B_KING) != 1)
#endif
          return false;

  if (step && ++*step, testKingCapture)
#ifdef HORDE
      if (is_horde() && king_square(~sideToMove) != SQ_NONE && attackers_to(king_square(~sideToMove)) & pieces(sideToMove))
#else
      if (attackers_to(king_square(~sideToMove)) & pieces(sideToMove))
#endif
          return false;
=======
          for (PieceType p1 = PAWN; p1 <= KING; ++p1)
              for (PieceType p2 = PAWN; p2 <= KING; ++p2)
                  if (p1 != p2 && (pieces(p1) & pieces(p2)))
                      return false;
      }

      if (step == State)
      {
          StateInfo si = *st;
          set_state(&si);
          if (std::memcmp(&si, st, sizeof(StateInfo)))
              return false;
      }
>>>>>>> 3a675332

      if (step == Lists)
          for (Color c = WHITE; c <= BLACK; ++c)
              for (PieceType pt = PAWN; pt <= KING; ++pt)
              {
                  if (pieceCount[c][pt] != popcount<Full>(pieces(c, pt)))
                      return false;

                  for (int i = 0; i < pieceCount[c][pt];  ++i)
                      if (   board[pieceList[c][pt][i]] != make_piece(c, pt)
                          || index[pieceList[c][pt][i]] != i)
                          return false;
              }

      if (step == Castling)
          for (Color c = WHITE; c <= BLACK; ++c)
              for (CastlingSide s = KING_SIDE; s <= QUEEN_SIDE; s = CastlingSide(s + 1))
              {
                  if (!can_castle(c | s))
                      continue;

                  if (   piece_on(castlingRookSquare[c | s]) != make_piece(c, ROOK)
                      || castlingRightsMask[castlingRookSquare[c | s]] != (c | s)
                      ||(castlingRightsMask[king_square(c)] & (c | s)) != (c | s))
                      return false;
              }
  }

  return true;
}<|MERGE_RESOLUTION|>--- conflicted
+++ resolved
@@ -593,16 +593,11 @@
       assert(piece_on(capsq) == make_piece(~us, PAWN));
       assert(piece_on(to) == NO_PIECE);
 
-<<<<<<< HEAD
 #ifdef HORDE
       if (is_horde() && ksq != SQ_NONE)
 #endif
-      return   !(attacks_bb<  ROOK>(ksq, occ) & pieces(~us, QUEEN, ROOK))
-            && !(attacks_bb<BISHOP>(ksq, occ) & pieces(~us, QUEEN, BISHOP));
-=======
       return   !(attacks_bb<  ROOK>(ksq, occupied) & pieces(~us, QUEEN, ROOK))
             && !(attacks_bb<BISHOP>(ksq, occupied) & pieces(~us, QUEEN, BISHOP));
->>>>>>> 3a675332
   }
 
   // If the moving piece is a king, check whether the destination
@@ -1239,25 +1234,7 @@
 
   enum { Default, King, Bitboards, State, Lists, Castling };
 
-<<<<<<< HEAD
-  if (step)
-      *step = 1;
-
-  if (   (sideToMove != WHITE && sideToMove != BLACK)
-      || piece_on(king_square(WHITE)) != W_KING
-#ifdef HORDE
-      || is_horde() ? king_square(BLACK) != SQ_NONE : piece_on(king_square(BLACK)) != B_KING
-#else
-      || piece_on(king_square(BLACK)) != B_KING
-#endif
-      || (   ep_square() != SQ_NONE
-          && relative_rank(sideToMove, ep_square()) != RANK_6))
-      return false;
-
-  if (step && ++*step, testBitboards)
-=======
   for (int step = Default; step <= (Fast ? Default : Castling); step++)
->>>>>>> 3a675332
   {
       if (failedStep)
           *failedStep = step;
@@ -1282,25 +1259,6 @@
               ||(pieces(WHITE) | pieces(BLACK)) != pieces())
               return false;
 
-<<<<<<< HEAD
-  if (step && ++*step, testKingCount)
-#ifdef HORDE
-      if (   std::count(board, board + SQUARE_NB, W_KING) != 1
-          || std::count(board, board + SQUARE_NB, B_KING) != (is_horde() ? 0 : 1))
-#else
-      if (   std::count(board, board + SQUARE_NB, W_KING) != 1
-          || std::count(board, board + SQUARE_NB, B_KING) != 1)
-#endif
-          return false;
-
-  if (step && ++*step, testKingCapture)
-#ifdef HORDE
-      if (is_horde() && king_square(~sideToMove) != SQ_NONE && attackers_to(king_square(~sideToMove)) & pieces(sideToMove))
-#else
-      if (attackers_to(king_square(~sideToMove)) & pieces(sideToMove))
-#endif
-          return false;
-=======
           for (PieceType p1 = PAWN; p1 <= KING; ++p1)
               for (PieceType p2 = PAWN; p2 <= KING; ++p2)
                   if (p1 != p2 && (pieces(p1) & pieces(p2)))
@@ -1314,7 +1272,6 @@
           if (std::memcmp(&si, st, sizeof(StateInfo)))
               return false;
       }
->>>>>>> 3a675332
 
       if (step == Lists)
           for (Color c = WHITE; c <= BLACK; ++c)
