/*
  Stockfish, a UCI chess playing engine derived from Glaurung 2.1
  Copyright (C) 2004-2008 Tord Romstad (Glaurung author)
  Copyright (C) 2008-2015 Marco Costalba, Joona Kiiski, Tord Romstad
  Copyright (C) 2015-2016 Marco Costalba, Joona Kiiski, Gary Linscott, Tord Romstad

  Stockfish is free software: you can redistribute it and/or modify
  it under the terms of the GNU General Public License as published by
  the Free Software Foundation, either version 3 of the License, or
  (at your option) any later version.

  Stockfish is distributed in the hope that it will be useful,
  but WITHOUT ANY WARRANTY; without even the implied warranty of
  MERCHANTABILITY or FITNESS FOR A PARTICULAR PURPOSE.  See the
  GNU General Public License for more details.

  You should have received a copy of the GNU General Public License
  along with this program.  If not, see <http://www.gnu.org/licenses/>.
*/

#include <algorithm>

#include "types.h"

Value PieceValue[PHASE_NB][PIECE_NB] = {
{ VALUE_ZERO, PawnValueMg, KnightValueMg, BishopValueMg, RookValueMg, QueenValueMg },
{ VALUE_ZERO, PawnValueEg, KnightValueEg, BishopValueEg, RookValueEg, QueenValueEg } };
#ifdef ANTI
Value PieceValueAnti[PHASE_NB][PIECE_NB] = {
{ VALUE_ZERO, PawnValueMgAnti, KnightValueMgAnti, BishopValueMgAnti, RookValueMgAnti, QueenValueMgAnti, KingValueMgAnti },
{ VALUE_ZERO, PawnValueEgAnti, KnightValueEgAnti, BishopValueEgAnti, RookValueEgAnti, QueenValueEgAnti, KingValueEgAnti } };
#endif

namespace PSQT {

#define S(mg, eg) make_score(mg, eg)

// Bonus[PieceType][Square / 2] contains Piece-Square scores. For each piece
// type on a given square a (middlegame, endgame) score pair is assigned. Table
// is defined for files A..D and white side: it is symmetric for black side and
// second half of the files.
const Score Bonus[][RANK_NB][int(FILE_NB) / 2] = {
  { },
  { // Pawn
   { S(  0, 0), S(  0, 0), S(  0, 0), S( 0, 0) },
   { S(-16, 7), S(  1,-4), S(  7, 8), S( 3,-2) },
   { S(-23,-4), S( -7,-5), S( 19, 5), S(24, 4) },
   { S(-22, 3), S(-14, 3), S( 20,-8), S(35,-3) },
   { S(-11, 8), S(  0, 9), S(  3, 7), S(21,-6) },
   { S(-11, 8), S(-13,-5), S( -6, 2), S(-2, 4) },
   { S( -9, 3), S( 15,-9), S( -8, 1), S(-4,18) }
  },
  { // Knight
   { S(-143, -97), S(-96,-82), S(-80,-46), S(-73,-14) },
   { S( -83, -69), S(-43,-55), S(-21,-17), S(-10,  9) },
   { S( -71, -50), S(-22,-39), S(  0, -8), S(  9, 28) },
   { S( -25, -41), S( 18,-25), S( 43,  7), S( 47, 38) },
   { S( -26, -46), S( 16,-25), S( 38,  2), S( 50, 41) },
   { S( -11, -55), S( 37,-38), S( 56, -8), S( 71, 27) },
   { S( -62, -64), S(-17,-50), S(  5,-24), S( 14, 13) },
   { S(-195,-110), S(-66,-90), S(-42,-50), S(-29,-13) }
  },
  { // Bishop
   { S(-54,-68), S(-23,-40), S(-35,-46), S(-44,-28) },
   { S(-30,-43), S( 10,-17), S(  2,-23), S( -9, -5) },
   { S(-19,-32), S( 17, -9), S( 11,-13), S(  1,  8) },
   { S(-21,-36), S( 18,-13), S( 11,-15), S(  0,  7) },
   { S(-21,-36), S( 14,-14), S(  6,-17), S( -1,  3) },
   { S(-27,-35), S(  6,-13), S(  2,-10), S( -8,  1) },
   { S(-33,-44), S(  7,-21), S( -4,-22), S(-12, -4) },
   { S(-45,-65), S(-21,-42), S(-29,-46), S(-39,-27) }
  },
  { // Rook
   { S(-25, 0), S(-16, 0), S(-16, 0), S(-9, 0) },
   { S(-21, 0), S( -8, 0), S( -3, 0), S( 0, 0) },
   { S(-21, 0), S( -9, 0), S( -4, 0), S( 2, 0) },
   { S(-22, 0), S( -6, 0), S( -1, 0), S( 2, 0) },
   { S(-22, 0), S( -7, 0), S(  0, 0), S( 1, 0) },
   { S(-21, 0), S( -7, 0), S(  0, 0), S( 2, 0) },
   { S(-12, 0), S(  4, 0), S(  8, 0), S(12, 0) },
   { S(-23, 0), S(-15, 0), S(-11, 0), S(-5, 0) }
  },
  { // Queen
   { S( 0,-70), S(-3,-57), S(-4,-41), S(-1,-29) },
   { S(-4,-58), S( 6,-30), S( 9,-21), S( 8, -4) },
   { S(-2,-39), S( 6,-17), S( 9, -7), S( 9,  5) },
   { S(-1,-29), S( 8, -5), S(10,  9), S( 7, 17) },
   { S(-3,-27), S( 9, -5), S( 8, 10), S( 7, 23) },
   { S(-2,-40), S( 6,-16), S( 8,-11), S(10,  3) },
   { S(-2,-54), S( 7,-30), S( 7,-21), S( 6, -7) },
   { S(-1,-75), S(-4,-54), S(-1,-44), S( 0,-30) }
  },
  { // King
   { S(291, 28), S(344, 76), S(294,103), S(219,112) },
   { S(289, 70), S(329,119), S(263,170), S(205,159) },
   { S(226,109), S(271,164), S(202,195), S(136,191) },
   { S(204,131), S(212,194), S(175,194), S(137,204) },
   { S(177,132), S(205,187), S(143,224), S( 94,227) },
   { S(147,118), S(188,178), S(113,199), S( 70,197) },
   { S(116, 72), S(158,121), S( 93,142), S( 48,161) },
   { S( 94, 30), S(120, 76), S( 78,101), S( 31,111) }
  }
};

#undef S

<<<<<<< HEAD
Score psq[COLOR_NB][PIECE_TYPE_NB][SQUARE_NB];
#ifdef ANTI
Score psqAnti[COLOR_NB][PIECE_TYPE_NB][SQUARE_NB];
#endif
=======
Score psq[PIECE_NB][SQUARE_NB];
>>>>>>> ca6c9f85

// init() initializes piece-square tables: the white halves of the tables are
// copied from Bonus[] adding the piece value, then the black halves of the
// tables are initialized by flipping and changing the sign of the white scores.
void init() {

  for (Piece pc = W_PAWN; pc <= W_KING; ++pc)
  {
      PieceValue[MG][~pc] = PieceValue[MG][pc];
      PieceValue[EG][~pc] = PieceValue[EG][pc];

<<<<<<< HEAD
      Score v = make_score(PieceValue[MG][pt], PieceValue[EG][pt]);
#ifdef ANTI
      Score vAnti = make_score(PieceValueAnti[MG][pt], PieceValueAnti[EG][pt]);
#endif
=======
      Score v = make_score(PieceValue[MG][pc], PieceValue[EG][pc]);
>>>>>>> ca6c9f85

      for (Square s = SQ_A1; s <= SQ_H8; ++s)
      {
          File f = std::min(file_of(s), FILE_H - file_of(s));
<<<<<<< HEAD
          psq[WHITE][pt][ s] = v + Bonus[pt][rank_of(s)][f];
          psq[BLACK][pt][~s] = -psq[WHITE][pt][s];
#ifdef ANTI
          psqAnti[WHITE][pt][ s] = vAnti + Bonus[pt][rank_of(s)][f];
          psqAnti[BLACK][pt][~s] = -psqAnti[WHITE][pt][s];
#endif
=======
          psq[ pc][ s] = v + Bonus[pc][rank_of(s)][f];
          psq[~pc][~s] = -psq[pc][s];
>>>>>>> ca6c9f85
      }
  }
}

} // namespace PSQT<|MERGE_RESOLUTION|>--- conflicted
+++ resolved
@@ -104,14 +104,10 @@
 
 #undef S
 
-<<<<<<< HEAD
-Score psq[COLOR_NB][PIECE_TYPE_NB][SQUARE_NB];
+Score psq[PIECE_NB][SQUARE_NB];
 #ifdef ANTI
-Score psqAnti[COLOR_NB][PIECE_TYPE_NB][SQUARE_NB];
+Score psqAnti[PIECE_NB][SQUARE_NB];
 #endif
-=======
-Score psq[PIECE_NB][SQUARE_NB];
->>>>>>> ca6c9f85
 
 // init() initializes piece-square tables: the white halves of the tables are
 // copied from Bonus[] adding the piece value, then the black halves of the
@@ -123,29 +119,20 @@
       PieceValue[MG][~pc] = PieceValue[MG][pc];
       PieceValue[EG][~pc] = PieceValue[EG][pc];
 
-<<<<<<< HEAD
-      Score v = make_score(PieceValue[MG][pt], PieceValue[EG][pt]);
+      Score v = make_score(PieceValue[MG][pc], PieceValue[EG][pc]);
 #ifdef ANTI
-      Score vAnti = make_score(PieceValueAnti[MG][pt], PieceValueAnti[EG][pt]);
+      Score vAnti = make_score(PieceValueAnti[MG][pc], PieceValueAnti[EG][pc]);
 #endif
-=======
-      Score v = make_score(PieceValue[MG][pc], PieceValue[EG][pc]);
->>>>>>> ca6c9f85
 
       for (Square s = SQ_A1; s <= SQ_H8; ++s)
       {
           File f = std::min(file_of(s), FILE_H - file_of(s));
-<<<<<<< HEAD
-          psq[WHITE][pt][ s] = v + Bonus[pt][rank_of(s)][f];
-          psq[BLACK][pt][~s] = -psq[WHITE][pt][s];
-#ifdef ANTI
-          psqAnti[WHITE][pt][ s] = vAnti + Bonus[pt][rank_of(s)][f];
-          psqAnti[BLACK][pt][~s] = -psqAnti[WHITE][pt][s];
-#endif
-=======
           psq[ pc][ s] = v + Bonus[pc][rank_of(s)][f];
           psq[~pc][~s] = -psq[pc][s];
->>>>>>> ca6c9f85
+#ifdef ANTI
+          psqAnti[ pc][ s] = vAnti + Bonus[pc][rank_of(s)][f];
+          psqAnti[~pc][~s] = -psqAnti[pc][s];
+#endif
       }
   }
 }
