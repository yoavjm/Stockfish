/*
  Stockfish, a UCI chess playing engine derived from Glaurung 2.1
  Copyright (C) 2004-2008 Tord Romstad (Glaurung author)
  Copyright (C) 2008-2015 Marco Costalba, Joona Kiiski, Tord Romstad
  Copyright (C) 2015-2016 Marco Costalba, Joona Kiiski, Gary Linscott, Tord Romstad

  Stockfish is free software: you can redistribute it and/or modify
  it under the terms of the GNU General Public License as published by
  the Free Software Foundation, either version 3 of the License, or
  (at your option) any later version.

  Stockfish is distributed in the hope that it will be useful,
  but WITHOUT ANY WARRANTY; without even the implied warranty of
  MERCHANTABILITY or FITNESS FOR A PARTICULAR PURPOSE.  See the
  GNU General Public License for more details.

  You should have received a copy of the GNU General Public License
  along with this program.  If not, see <http://www.gnu.org/licenses/>.
*/

#ifndef UCI_H_INCLUDED
#define UCI_H_INCLUDED

#include <map>
#include <string>
#include <vector>

#include "types.h"

class Position;

namespace UCI {

class Option;

/// Custom comparator because UCI options should be case insensitive
struct CaseInsensitiveLess {
  bool operator() (const std::string&, const std::string&) const;
};

/// Our options container is actually a std::map
typedef std::map<std::string, Option, CaseInsensitiveLess> OptionsMap;

/// Option class implements an option as defined by UCI protocol
class Option {

  typedef void (*OnChange)(const Option&);

public:
  Option(OnChange = nullptr);
  Option(bool v, OnChange = nullptr);
  Option(const char* v, OnChange = nullptr);
<<<<<<< HEAD
  Option(const char* v, const std::vector<std::string>& variants, OnChange = nullptr);
  Option(int v, int min, int max, OnChange = nullptr);
=======
  Option(int v, int minv, int maxv, OnChange = nullptr);
>>>>>>> b915fdc8

  Option& operator=(const std::string&);
  void operator<<(const Option&);
  operator int() const;
  operator std::string() const;
  int compare(const char*) const;

private:
  friend std::ostream& operator<<(std::ostream&, const OptionsMap&);

  std::string defaultValue, currentValue, type;
  int min, max;
  std::vector<std::string> comboValues;
  size_t idx;
  OnChange on_change;
};

void init(OptionsMap&);
void loop(int argc, char* argv[]);
std::string value(Value v);
std::string square(Square s);
std::string move(Move m, bool chess960);
std::string pv(const Position& pos, Depth depth, Value alpha, Value beta);
Move to_move(const Position& pos, std::string& str);

} // namespace UCI

extern UCI::OptionsMap Options;

#endif // #ifndef UCI_H_INCLUDED<|MERGE_RESOLUTION|>--- conflicted
+++ resolved
@@ -50,12 +50,8 @@
   Option(OnChange = nullptr);
   Option(bool v, OnChange = nullptr);
   Option(const char* v, OnChange = nullptr);
-<<<<<<< HEAD
   Option(const char* v, const std::vector<std::string>& variants, OnChange = nullptr);
-  Option(int v, int min, int max, OnChange = nullptr);
-=======
   Option(int v, int minv, int maxv, OnChange = nullptr);
->>>>>>> b915fdc8
 
   Option& operator=(const std::string&);
   void operator<<(const Option&);
